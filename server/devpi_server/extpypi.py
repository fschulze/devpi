--- conflicted
+++ resolved
@@ -18,12 +18,8 @@
 from devpi_common.validation import normalize_name
 
 from .model import BaseStage, make_key_and_href, SimplelinkMeta
-<<<<<<< HEAD
-from .readonly import ensure_deeply_readonly
-=======
-from .keyfs import load_from_file, dump_to_file
+from .fileutil import load_from_file, dump_to_file
 from .readonly import ensure_deeply_readonly, get_mutable_deepcopy
->>>>>>> 76aab578
 from .log import threadlog
 
 
@@ -181,7 +177,6 @@
         if self.cache_projectnames.is_fresh():
             projects = self.cache_projectnames.get()
         else:
-<<<<<<< HEAD
             # no fresh projects or None at all, let's go remote
             try:
                 projects = self._get_remote_projects()
@@ -225,50 +220,23 @@
         self.cache_link_updates.refresh(project)
 
     def _load_cache_links(self, project):
+        is_fresh, links, serial = False, None, -1
+
         cache = self.key_projsimplelinks(project).get()
         if cache:
-            return (self.cache_link_updates.is_fresh(project),
-                    cache["links"], cache["serial"])
-        return False, None, -1
-
-    def clear_simplelinks_cache(self, project):
-=======
-            threadlog.debug("data unchanged for %s: %s", projectname, data)
-        return dumplist
+            is_fresh = self.cache_link_updates.is_fresh(project)
+            links, serial = cache["links"], cache["serial"]
+            if self.xom.config.args.offline_mode and links:
+                links = ensure_deeply_readonly(list(filter(self._is_file_cached, links)))
+
+        return is_fresh, links, serial
 
     def _is_file_cached(self, dumplistentry):
         relpath = re.sub(r"#.*$", "", dumplistentry[1])
         entry = self.filestore.get_file_entry(relpath)
         return entry is not None and entry.file_exists()
 
-    def _remove_uncached_files(self, data):
-        data = get_mutable_deepcopy(data)
-        data["dumplist"] = [e for e in data["dumplist"] if self._is_file_cached(e)]
-        return ensure_deeply_readonly(data)
-
-    def _load_project_cache(self, projectname):
-        normname = normalize_name(projectname)
-        data = self.keyfs.PYPILINKS(name=normname).get()
-
-        if self.xom.config.args.offline_mode and "dumplist" in data:
-            data = self._remove_uncached_files(data)
-        #log.debug("load data for %s: %s", projectname, data)
-        return data
-
-    def _load_cache_links(self, projectname):
-        cache = self._load_project_cache(projectname)
-        if cache and "dumplist" in cache:  # prior to 2.4 there was no "dumplist"
-            serial = self.pypimirror.get_project_serial(projectname)
-            is_fresh = (cache["serial"] >= serial)
-            if is_fresh:
-                updated_at = self.xom.get_updated_at(self.name, projectname)
-                is_fresh = (time.time() - updated_at) <= self.cache_expiry
-            return (is_fresh, cache["dumplist"])
-        return True, None
-
-    def clear_cache(self, projectname):
-        normname = normalize_name(projectname)
->>>>>>> 76aab578
+    def clear_simplelinks_cache(self, project):
         # we have to set to an empty dict instead of removing the key, so
         # replicas behave correctly
         self.key_projsimplelinks(project).set({})
