"""

Implementation of the database layer for PyPI Package serving and
toxresult storage.

"""

from __future__ import unicode_literals

import py
import time

from devpi_common.vendor._pip import HTMLPage

from devpi_common.url import URL
from devpi_common.metadata import BasenameMeta
from devpi_common.metadata import is_archive_of_project
from devpi_common.types import ensure_unicode_keys
from devpi_common.validation import normalize_name
from devpi_common.request import new_requests_session

from . import __version__ as server_version
from .model import BaseStage, make_key_and_href, RpathMeta
from .keyfs import load_from_file, dump_to_file
from .readonly import ensure_deeply_readonly
from .log import threadlog


class IndexParser:

    def __init__(self, projectname):
        self.projectname = normalize_name(projectname)
        self.basename2link = {}
        self.crawllinks = set()
        self.egglinks = []

    def _mergelink_ifbetter(self, newurl):
        entry = self.basename2link.get(newurl.basename)
        if entry is None or (not entry.hash_spec and newurl.hash_spec):
            self.basename2link[newurl.basename] = newurl
            threadlog.debug("adding link %s", newurl)
        else:
            threadlog.debug("ignoring candidate link %s", newurl)

    @property
    def releaselinks(self):
        """ return sorted releaselinks list """
        l = sorted(map(BasenameMeta, self.basename2link.values()),
                   reverse=True)
        return self.egglinks + [x.obj for x in l]

    def parse_index(self, disturl, html, scrape=True):
        p = HTMLPage(html, disturl.url)
        seen = set()
        for link in p.links:
            newurl = URL(link.url)
            if not newurl.is_valid_http_url():
                continue
            eggfragment = newurl.eggfragment
            if scrape and eggfragment:
                if not normalize_name(eggfragment).startswith(
                    self.projectname):
                    threadlog.debug("skip egg link %s (projectname: %s)",
                              newurl, self.projectname)
                    continue
                if newurl.basename:
                    # XXX seems we have to maintain a particular
                    # order to keep pip/easy_install happy with some
                    # packages (e.g. nose)
                    if newurl not in self.egglinks:
                        self.egglinks.insert(0, newurl)
                else:
                    threadlog.warn("cannot handle egg directory link (svn?) "
                              "skipping: %s (projectname: %s)",
                              newurl, self.projectname)
                continue
            if is_archive_of_project(newurl, self.projectname):
                if not newurl.is_valid_http_url():
                    threadlog.warn("unparseable/unsupported url: %r", newurl)
                else:
                    seen.add(newurl.url)
                    self._mergelink_ifbetter(newurl)
                    continue
        if scrape:
            for link in p.rel_links():
                if link.url not in seen:
                    disturl = URL(link.url)
                    if disturl.is_valid_http_url():
                        self.crawllinks.add(disturl)

def parse_index(disturl, html, scrape=True):
    if not isinstance(disturl, URL):
        disturl = URL(disturl)
    projectname = disturl.basename or disturl.parentbasename
    parser = IndexParser(projectname)
    parser.parse_index(disturl, html, scrape=scrape)
    return parser


class PyPISimpleProxy(object):
    def __init__(self, simple_url=None):
        if simple_url is None:
            self._simple_url = PYPIURL_SIMPLE
        else:
            self._simple_url = simple_url
        self._session = new_requests_session(agent=("server", server_version))

    def list_packages_with_serial(self):
        headers = {"Accept": "text/html"}
        try:
            response = self._session.get(self._simple_url, headers=headers)
        except Exception as exc:
            threadlog.warn("error %s with remote %s", exc, self._simple_url)
            return None
        page = HTMLPage(response.text, response.url)
        name2serials = {}
        baseurl = URL(self._simple_url)
        basehost = baseurl.replace(path='')
        for link in page.links:
            newurl = URL(link.url)
            if not newurl.is_valid_http_url():
                continue
            if not newurl.path.startswith(baseurl.path):
                continue
            if basehost != newurl.replace(path=''):
                continue
            name2serials[newurl.basename] = -1
        return name2serials


def perform_crawling(pypistage, result, numthreads=10):
    pending = set(result.crawllinks)
    while pending:
        try:
            crawlurl = pending.pop()
        except KeyError:
            break
        threadlog.info("visiting crawlurl %s", crawlurl)
        response = pypistage.httpget(crawlurl.url, allow_redirects=True)
        threadlog.info("crawlurl %s %s", crawlurl, response)
        assert hasattr(response, "status_code")
        if not isinstance(response, int) and response.status_code == 200:
            ct = response.headers.get("content-type", "").lower()
            if ct.startswith("text/html"):
                result.parse_index(
                    URL(response.url), response.text, scrape=False)
                continue
        threadlog.warn("crawlurl %s status %s", crawlurl, response)


class PyPIStage(BaseStage):
    username = "root"
    index = "pypi"
    name = "root/pypi"
    ixconfig = {"bases": (), "volatile": False, "type": "mirror",
                "pypi_whitelist": (), "custom_data": "",
                "acl_upload": ["root"]}

    def __init__(self, xom):
        self.keyfs = xom.keyfs
        self.httpget = xom.httpget
        self.filestore = xom.filestore
        self.pypimirror = xom.pypimirror
        self.cache_expiry = xom.config.args.pypi_cache_expiry
        self.xom = xom
        if xom.is_replica():
            url = xom.config.master_url
            self.PYPIURL_SIMPLE = url.joinpath("root/pypi/+simple/").url
        else:
            self.PYPIURL_SIMPLE = PYPIURL_SIMPLE

    def list_projectnames_perstage(self):
        """ return list of all projects served through the mirror. """
        return set(self.pypimirror.name2serials)

    def _dump_project_cache(self, projectname, entries, serial):
        normname = normalize_name(projectname)
        dumplist = [make_key_and_href(entry) for entry in entries]

        data = {"serial": serial,
                "dumplist": dumplist,
                "projectname": projectname}
        self.xom.set_updated_at(self.name, projectname, time.time())
        old = self.keyfs.PYPILINKS(name=normname).get()
        if old != data:
            threadlog.debug("saving data for %s: %s", projectname, data)
            self.keyfs.PYPILINKS(name=normname).set(data)
<<<<<<< HEAD
        return dumplist
=======
        else:
            threadlog.debug("data unchanged for %s: %s", projectname, data)
        return list(self._make_elinks(projectname, data["entrylist"]))
>>>>>>> 808dd910

    def _load_project_cache(self, projectname):
        normname = normalize_name(projectname)
        data = self.keyfs.PYPILINKS(name=normname).get()
        #log.debug("load data for %s: %s", projectname, data)
        return data

    def _load_cache_links(self, projectname):
        cache = self._load_project_cache(projectname)
        if cache and "dumplist" in cache:  # prior to 2.4 there was no "dumplist"
            serial = self.pypimirror.get_project_serial(projectname)
            is_fresh = (cache["serial"] >= serial)
            if is_fresh:
                updated_at = self.xom.get_updated_at(self.name, projectname)
                is_fresh = (time.time() - updated_at) <= self.cache_expiry
            return (is_fresh, cache["dumplist"])
        return True, None

    def clear_cache(self, projectname):
        normname = normalize_name(projectname)
        # we have to set to an empty dict instead of removing the key, so
        # replicas behave correctly
        self.keyfs.PYPILINKS(name=normname).set({})
        threadlog.debug("cleared cache for %s", projectname)

    def get_simplelinks_perstage(self, projectname):
        """ return all releaselinks from the index and referenced scrape
        pages, returning cached entries if we have a recent enough
        request stored locally.

        Raise UpstreamError if the pypi server cannot be reached or
        does not return a fresh enough page although we know it must
        exist.
        """
        projectname = self.get_projectname_perstage(projectname)
        if projectname is None:
            return []
        is_fresh, links = self._load_cache_links(projectname)
        if links is not None and is_fresh:
            return links

        # get the simple page for the project
        url = self.PYPIURL_SIMPLE + projectname + "/"
        threadlog.debug("visiting index %s", url)
        response = self.httpget(url, allow_redirects=True)
        if response.status_code != 200:
            # if we have an old version, return it instead of erroring out
            # in case that a project was deleted or all releases removed, links
            # will be served until the cache expires
            if links is not None:
                threadlog.error("serving stale links for %r, upstream not reachable",
                                projectname)
                return links
            if response.status_code == 404:
                # we get a 404 if a project has no releases or when it's deleted
                # the empty list must be persisted, so replicas see the same
                # result. If a release is made, the changelog triggers an update
                # and when the expiry time is reached pypi is also checked again
                self.keyfs.restart_as_write_transaction()
                return self._dump_project_cache(
                    projectname, [],
                    self.pypimirror.get_project_serial(projectname))
            raise self.UpstreamError("%s status on GET %s" %
                                     (response.status_code, url))

        if self.xom.is_replica():
            # XXX this code path is not currently tested, handle with care!
            # we have already triggered the master above
            # and now need to wait until the parsed new links are
            # transferred back to the replica
            devpi_serial = int(response.headers["X-DEVPI-SERIAL"])
            self.keyfs.notifier.wait_tx_serial(devpi_serial)
            # XXX raise TransactionRestart to get a consistent clean view
            self.keyfs.commit_transaction_in_thread()
            self.keyfs.begin_transaction_in_thread()
            is_fresh, links = self._load_cache_links(projectname)
            if links is not None:
                self.xom.set_updated_at(self.name, projectname, time.time())
                return links
            raise self.UpstreamError("no cache links from master for %s" %
                                     projectname)

        # check that we got a fresh enough page
        serial = int(response.headers["X-PYPI-LAST-SERIAL"])
        newest_serial = self.pypimirror.get_project_serial(projectname)
        if serial < newest_serial:
            raise self.UpstreamError(
                        "%s: pypi returned serial %s, expected at least %s",
                        projectname, serial, newest_serial)
        else:
            self.pypimirror.set_project_serial(projectname, serial)

        threadlog.debug("%s: got response with serial %s" %
                  (projectname, serial))


        # check returned url has the same normalized name
        ret_projectname = response.url.strip("/").split("/")[-1]
        assert normalize_name(projectname) == normalize_name(ret_projectname)


        # parse simple index's link and perform crawling
        assert response.text is not None, response.text
        result = parse_index(response.url, response.text)
        perform_crawling(self, result)
        releaselinks = list(result.releaselinks)

        self.keyfs.restart_as_write_transaction()

        # compute release link entries and cache according to serial
        entries = [self.filestore.maplink(link) for link in releaselinks]
        return self._dump_project_cache(projectname, entries, serial)

    def get_projectname_perstage(self, name):
        result = self.pypimirror.get_registered_name(name)
        if result is None:
            # we don't know about the project
            projectname = normalize_name(name)
            is_fresh, links = self._load_cache_links(projectname)
            serial = self.pypimirror.get_project_serial(projectname)
            if links is not None and serial == -1 and is_fresh:
                # since the serial is -1, this is a cached 404
                return
            if links is None or not is_fresh:
                # get the simple page for the project
                url = self.PYPIURL_SIMPLE + projectname + "/"
                threadlog.debug("visiting index %s", url)
                response = self.httpget(url, allow_redirects=True)
                if response.status_code == 404:
                    # the project isn't found, cache that fact
                    self.keyfs.restart_as_write_transaction()
                    self._dump_project_cache(projectname, [], -1)
                    return
                if response.status_code != 200:
                    # we can't say if the project exists
                    return
                # the project exists, so register it
                self.pypimirror.set_project_serial(projectname, -1)
                return projectname
        return result

    def list_versions_perstage(self, projectname):
        versions = set()
        for basename, rpath in self.get_simplelinks_perstage(projectname):
            rm = RpathMeta(rpath, basename)
            versions.add(rm.get_eggfragment_or_version())
        return versions

    def get_versiondata_perstage(self, projectname, version, readonly=True):
        links = self.get_simplelinks_perstage(projectname)
        verdata = {}
        for basename, rpath in links:
            link_version = RpathMeta(rpath, basename).get_eggfragment_or_version()
            if version == link_version:
                if not verdata:
                    verdata['name'] = projectname
                    verdata['version'] = version
                elinks = verdata.setdefault("+elinks", [])
                entrypath = rpath.split("#", 1)[0]
                elinks.append({"rel": "releasefile", "entrypath": entrypath})
        if readonly:
            return ensure_deeply_readonly(verdata)
        return verdata


class PyPIMirror:
    def __init__(self, xom):
        self.xom = xom
        self.keyfs = keyfs = xom.keyfs
        self.path_name2serials = str(
            keyfs.basedir.join(PyPIStage.name, ".name2serials"))

    def get_registered_name(self, name):
        norm_name = normalize_name(name)
        name = self.normname2name.get(norm_name, norm_name)
        if name in self.name2serials:
            return name

    def init_pypi_mirror(self, proxy):
        """ initialize pypi mirror if no mirror state exists. """
        self.name2serials = self.load_name2serials(proxy)
        # create a mapping of normalized name to real name
        self.normname2name = d = dict()
        for name in self.name2serials:
            norm = normalize_name(name)
            assert py.builtin._istext(norm)
            assert py.builtin._istext(name)
            if norm != name:
                d[norm] = name

    def load_name2serials(self, proxy):
        name2serials = load_from_file(self.path_name2serials, {})
        if name2serials:
            threadlog.info("reusing already cached name/serial list")
            ensure_unicode_keys(name2serials)
        else:
            threadlog.info("retrieving initial name/serial list")
            name2serials = proxy.list_packages_with_serial()
            if name2serials is None:
                from devpi_server.main import fatal
                fatal("mirror initialization failed: "
                      "pypi.python.org not reachable")
            ensure_unicode_keys(name2serials)

            dump_to_file(name2serials, self.path_name2serials)
            # trigger anything (e.g. web-search indexing) that wants to
            # look at the initially loaded serials
            if not self.xom.is_replica():
                with self.xom.keyfs.transaction(write=True):
                    with self.xom.keyfs.PYPI_SERIALS_LOADED.update():
                        pass
        return name2serials

    def get_project_serial(self, projectname):
        """ get serial for project.

        Will use the normalization table to look up the correct name.
        Returns -1 if the project isn't known.
        """
        name = self.get_registered_name(projectname)
        return self.name2serials.get(name, -1)

    def set_project_serial(self, name, serial):
        """ set the current serial and update projectname normalization table.

        Usually ``name`` is a "realname" not a normalized name.
        But you can pass in a normalized name if the project
        is already known in which case we derive the real name
        automatically.
        """
        n = normalize_name(name)
        if n in self.normname2name:
            name = self.normname2name[n]

        if serial is None:
            del self.name2serials[name]
            self.normname2name.pop(n, None)
        else:
            self.name2serials[name] = serial
            if n != name:
                self.normname2name[n] = name
        return n


PYPIURL_SIMPLE = "https://pypi.python.org/simple/"
PYPIURL = "https://pypi.python.org/"


def itervalues(d):
    return getattr(d, "itervalues", d.values)()
def iteritems(d):
    return getattr(d, "iteritems", d.items)()<|MERGE_RESOLUTION|>--- conflicted
+++ resolved
@@ -185,13 +185,9 @@
         if old != data:
             threadlog.debug("saving data for %s: %s", projectname, data)
             self.keyfs.PYPILINKS(name=normname).set(data)
-<<<<<<< HEAD
+        else:
+            threadlog.debug("data unchanged for %s: %s", projectname, data)
         return dumplist
-=======
-        else:
-            threadlog.debug("data unchanged for %s: %s", projectname, data)
-        return list(self._make_elinks(projectname, data["entrylist"]))
->>>>>>> 808dd910
 
     def _load_project_cache(self, projectname):
         normname = normalize_name(projectname)
