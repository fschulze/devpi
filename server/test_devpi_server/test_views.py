# -*- coding: utf-8 -*-
from __future__ import unicode_literals

import pytest
import re
import py
import json
import posixpath
from bs4 import BeautifulSoup
from devpi_common.metadata import splitbasename
from devpi_common.url import URL
import devpi_server.views
from devpi_common.archive import Archive, zip_dict


from .functional import TestUserThings, TestIndexThings  # noqa

pytestmark = [pytest.mark.notransaction]

def getfirstlink(text):
    return BeautifulSoup(text).findAll("a")[0]

def test_simple_project(pypistage, testapp):
    name = "qpwoei"
    r = testapp.get("/root/pypi/+simple/" + name)
    assert r.status_code == 200
    assert r.headers["X-DEVPI-SERIAL"]
    assert not BeautifulSoup(r.text).findAll("a")
    path = "/%s-1.0.zip" % name
    pypistage.mock_simple(name, text='<a href="%s"/>' % path)
    r = testapp.get("/root/pypi/+simple/%s" % name)
    assert r.status_code == 200
    links = BeautifulSoup(r.text).findAll("a")
    assert len(links) == 1
    assert links[0].get("href").endswith(path)

def test_project_redirect(pypistage, testapp):
    name = "qpwoei"
    headers = {'User-Agent': str('pip/1.4.1'), "Accept": str("text/html")}

    r = testapp.get("/root/pypi/%s" % name, headers=headers)
    assert r.status_code == 302
    assert r.headers["location"].endswith("/root/pypi/+simple/%s" % name)
    # trailing slash will redirect to non trailing slash first
    r = testapp.get("/root/pypi/%s/" % name, headers=headers)
    assert r.status_code == 302
    assert r.headers["location"].endswith("/root/pypi/+simple/%s" % name)

def test_simple_project_unicode_rejected(pypistage, testapp, dummyrequest):
    from devpi_server.views import PyPIView
    from pyramid.httpexceptions import HTTPClientError
<<<<<<< HEAD
    from pyramid.testing import DummyRequest, setUp, tearDown
    request = DummyRequest()
    request.log = pypistage.xom.log
    setUp(request=request)
    try:
        request.registry['xom'] = testapp.xom
        view = PyPIView(request)
        name = py.builtin._totext(b"qpw\xc3\xb6", "utf-8")
        request.matchdict.update(user="x", index="y", projectname=name)
        with pytest.raises(HTTPClientError):
            view.simple_list_project()
    finally:
        tearDown()
=======
    dummyrequest.registry['xom'] = testapp.xom
    view = PyPIView(dummyrequest)
    name = py.builtin._totext(b"qpw\xc3\xb6", "utf-8")
    dummyrequest.matchdict.update(user="x", index="y", projectname=name)
    with pytest.raises(HTTPClientError):
        view.simple_list_project()
>>>>>>> 1c8201d6

def test_simple_url_longer_triggers_404(testapp):
    assert testapp.get("/root/pypi/+simple/pytest/1.0/").status_code == 404
    assert testapp.get("/root/pypi/+simple/pytest/1.0").status_code == 404

def test_simple_project_pypi_egg(pypistage, testapp):
    pypistage.mock_simple("py",
        """<a href="http://bb.org/download/py.zip#egg=py-dev" />""")
    r = testapp.get("/root/pypi/+simple/py")
    assert r.status_code == 200
    links = BeautifulSoup(r.text).findAll("a")
    assert len(links) == 1
    r = testapp.get("/root/pypi")
    assert r.status_code == 200

def test_simple_list(pypistage, testapp):
    pypistage.mock_simple("hello1", "<html/>")
    pypistage.mock_simple("hello2", "<html/>")
    r = testapp.get("/root/pypi/+simple/hello1", expect_errors=False)
    serial = int(r.headers["X-DEVPI-SERIAL"])
    r2 = testapp.get("/root/pypi/+simple/hello2", expect_errors=False)
    assert int(r2.headers["X-DEVPI-SERIAL"]) == serial + 1

    r = testapp.get("/root/pypi/+simple/hello3")
    assert r.status_code == 200
    assert "no such project" in r.text
    r = testapp.get("/root/pypi/+simple/")
    assert r.status_code == 200
    links = BeautifulSoup(r.text).findAll("a")
    assert len(links) == 2
    hrefs = [a.get("href") for a in links]
    assert hrefs == ["hello1", "hello2"]

def test_indexroot(testapp, model):
    with model.keyfs.transaction():
        user = model.create_user("user", "123")
        user.create_stage("index", bases=("root/pypi",))
    r = testapp.get("/user/index")
    assert r.status_code == 200

def test_indexroot_root_pypi(testapp, xom):
    r = testapp.get("/root/pypi")
    assert r.status_code == 200
    assert b"in-stage" not in r.body

@pytest.mark.parametrize("code", [-1, 500, 501, 502, 503])
def test_upstream_not_reachable(pypistage, testapp, xom, code):
    name = "whatever%d" % (code + 1)
    pypistage.mock_simple(name, status_code = code)
    r = testapp.get("/root/pypi/+simple/%s" % name)
    assert r.status_code == 502

def test_pkgserv(httpget, pypistage, testapp):
    pypistage.mock_simple("package", '<a href="/package-1.0.zip" />')
    httpget.setextfile("/package-1.0.zip", b"123")
    r = testapp.get("/root/pypi/+simple/package")
    assert r.status_code == 200
    href = getfirstlink(r.text).get("href")
    assert not posixpath.isabs(href)
    url = resolve_link(r.request.url, href)
    r = testapp.get(url)
    assert r.body == b"123"

def resolve_link(url, href):
    return URL(url).joinpath(href).url

def test_apiconfig(testapp):
    r = testapp.get_json("/user/name/+api", status=404)
    assert r.status_code == 404
    r = testapp.get_json("/root/pypi/+api")
    assert r.status_code == 200
    assert not "pypisubmit" in r.json["result"]

def test_apiconfig_with_outside_url(testapp):
    testapp.xom.config.args.outside_url = u = "http://outside.com/root"
    r = testapp.get_json("/root/pypi/+api")
    assert r.status_code == 200
    result = r.json["result"]
    assert "pypisubmit" not in result
    assert result["index"] == u + "/root/pypi"
    assert result["login"] == u + "/+login"
    assert result["resultlog"] == u + "/+tests"
    assert result["simpleindex"] == u + "/root/pypi/+simple/"

    #for name in "pushrelease simpleindex login pypisubmit resultlog".split():
    #    assert name in r.json
    #
    #
def test_root_pypi(testapp):
    r = testapp.get("/root/pypi")
    assert r.status_code == 200

def test_register_metadata_and_get_description(mapp, testapp):
    api = mapp.create_and_use("user/name")
    metadata = {"name": "pkg1", "version": "1.0", ":action": "submit",
                "description": "hello world"}
    r = testapp.get("/user/name/+simple/pkg1")
    serial = int(r.headers["X-DEVPI-SERIAL"])
    r = testapp.post(api.pypisubmit, metadata)
    new_serial = int(r.headers["X-DEVPI-SERIAL"])
    assert new_serial == serial + 1
    assert r.status_code == 200
    r = testapp.get_json("/user/name/pkg1/1.0")
    assert r.status_code == 200
    assert "hello world" in r.json["result"]["description"]
    r = testapp.get_json("/user/name/pkg1")
    assert r.status_code == 200
    assert "1.0" in r.json["result"]

class TestSubmitValidation:
    @pytest.fixture
    def submit(self, mapp, testapp):
        class Submit:
            def __init__(self, stagename="user/dev"):
                self.stagename = stagename
                self.api = mapp.create_and_use(stagename)

            def metadata(self, metadata, code):
                return testapp.post(self.api.pypisubmit, metadata, code=code)

            def file(self, filename, content, metadata, code=200):
                if "version" not in metadata:
                    metadata["version"] = splitbasename(filename,
                                                        checkarch=False)[1]
                return mapp.upload_file_pypi(
                        filename, content,
                        metadata.get("name"), metadata.get("version"),
                        indexname=self.stagename,
                        code=code)
        return Submit()

    def test_metadata_normalize_conflict(self, submit, testapp):
        metadata = {"name": "pKg1", "version": "1.0", ":action": "submit",
                    "description": "hello world"}
        r = submit.metadata(metadata, code=200)
        metadata = {"name": "Pkg1", "version": "1.0", ":action": "submit",
                    "description": "hello world"}
        r = submit.metadata(metadata, code=403)
        body = r.body
        if not py.builtin._istext(body):
            body = body.decode("utf-8")
        assert re.search("pKg1.*already.*registered", body)

    def test_metadata_multifield(self, submit, mapp):
        classifiers = ["Intended Audience :: Developers",
                       "License :: OSI Approved :: MIT License"]
        metadata = {"name": "Pkg1", "version": "1.0", ":action": "submit",
                    "classifiers": classifiers, "platform": ["unix", "win32"]}
        submit.metadata(metadata, code=200)
        data = mapp.getjson("/%s/Pkg1/1.0" % submit.stagename)["result"]
        assert data["classifiers"] == classifiers
        assert data["platform"] == ["unix", "win32"]

    def test_metadata_multifield_singleval(self, submit, mapp):
        classifiers = ["Intended Audience :: Developers"]
        metadata = {"name": "Pkg1", "version": "1.0", ":action": "submit",
                    "classifiers": classifiers}
        submit.metadata(metadata, code=200)
        data = mapp.getjson("/%s/Pkg1/1.0" % submit.stagename)["result"]
        assert data["classifiers"] == classifiers

    def test_metadata_UNKNOWN_handling(self, submit, mapp):
        metadata = {"name": "Pkg1", "version": "1.0", ":action": "submit",
                    "download_url": "UNKNOWN", "platform": ""}
        submit.metadata(metadata, code=200)
        data = mapp.getjson("/%s/Pkg1/1.0" % submit.stagename)["result"]
        assert not data["download_url"]
        assert not data["platform"]

    def test_upload_file(self, submit):
        metadata = {"name": "Pkg5", "version": "1.0", ":action": "submit"}
        submit.metadata(metadata, code=200)
        submit.file("pkg5-2.6.tgz", b"123", {"name": "pkg5some"}, code=400)
        submit.file("pkg5-2.6.tgz", b"123", {"name": "Pkg5"}, code=200)
        submit.file("pkg5-2.6.qwe", b"123", {"name": "Pkg5"}, code=400)
        submit.file("pkg5-2.7.tgz", b"123", {"name": "pkg5"}, code=403)

    def test_upload_and_simple_index(self, submit, testapp):
        metadata = {"name": "Pkg5", "version": "2.6", ":action": "submit"}
        submit.metadata(metadata, code=200)
        submit.file("pkg5-2.6.tgz", b"123", {"name": "Pkg5"}, code=200)
        r = testapp.get("/%s/+simple/pkg5" % submit.stagename)
        assert r.status_code == 302

    def test_get_project_redirected(self, submit, mapp):
        metadata = {"name": "Pkg1", "version": "1.0", ":action": "submit",
                    "description": "hello world"}
        submit.metadata(metadata, code=200)
        location = mapp.getjson("/%s/pkg1" % submit.stagename, code=302)
        assert location.endswith("/Pkg1")

def test_push_non_existent(mapp, testapp, monkeypatch):
    # check that push from non-existent index results in 404
    req = dict(name="pkg5", version="2.6", targetindex="user2/dev")
    r = testapp.push("/user2/dev/", json.dumps(req), expect_errors=True)
    assert r.status_code == 404
    mapp.create_and_login_user("user1", "1")
    mapp.create_index("dev")

    # check that push to non-existent target index results in 404
    r = testapp.push("/user1/dev/", json.dumps(req), expect_errors=True)
    assert r.status_code == 404

    mapp.create_and_login_user("user2")
    mapp.create_index("dev", indexconfig=dict(acl_upload=["user2"]))
    mapp.login("user1", "1")
    # check that push of non-existent release results in 404
    r = testapp.push("/user1/dev/", json.dumps(req), expect_errors=True)
    assert r.status_code == 404
    #
    mapp.use("user1/dev")
    mapp.upload_file_pypi("pkg5-2.6.tgz", b"123", "pkg5", "2.6")
    # check that push to non-authoried existent target index results in 401
    r = testapp.push("/user1/dev", json.dumps(req), expect_errors=True)
    assert r.status_code == 401

def test_upload_and_push_internal(mapp, testapp, monkeypatch):
    mapp.create_user("user1", "1")
    mapp.create_and_login_user("user2")
    mapp.create_index("prod", indexconfig=dict(acl_upload=["user1", "user2"]))
    mapp.create_index("dev", indexconfig=dict(acl_upload=["user2"]))

    mapp.login("user1", "1")
    mapp.create_index("dev")
    mapp.use("user1/dev")
    mapp.upload_file_pypi("pkg1-2.6.tgz", b"123", "pkg1", "2.6")
    content = zip_dict({"index.html": "<html/>"})
    mapp.upload_doc("pkg1.zip", content, "pkg1", "")

    # check that push is authorized and executed towards user2/prod index
    req = dict(name="pkg1", version="2.6", targetindex="user2/prod")
    r = testapp.push("/user1/dev", json.dumps(req))
    assert r.status_code == 200
    r = testapp.get_json("/user2/prod/pkg1/2.6")
    assert r.status_code == 200
    relpath = r.json["result"]["+files"]["pkg1-2.6.tgz"]
    assert relpath.endswith("/pkg1-2.6.tgz")
    # we check here that the upload of docs without version was
    # automatically tied to the newest release metadata
    relpath = r.json["result"]["+doczip"]
    assert relpath.endswith("/pkg1-2.6.doc.zip")
    r = testapp.get("/" + relpath)
    archive = Archive(py.io.BytesIO(r.body))
    assert 'index.html' in archive.namelist()


def test_upload_and_push_external(mapp, testapp, reqmock):
    api = mapp.create_and_use()
    mapp.upload_file_pypi("pkg1-2.6.tgz", b"123", "pkg1", "2.6")
    zipcontent = zip_dict({"index.html": "<html/>"})
    mapp.upload_doc("pkg1.zip", zipcontent, "pkg1", "")

    r = testapp.get(api.simpleindex + "pkg1")
    assert r.status_code == 200
    a = getfirstlink(r.text)
    assert "pkg1-2.6.tgz" in a.get("href")

    # get root index page
    r = testapp.get(api.index)
    assert r.status_code == 200

    # push OK
    req = dict(name="pkg1", version="2.6", posturl="http://whatever.com/",
               username="user", password="password")
    rec = reqmock.mockresponse(url=None, code=200, method="POST", data="msg")
    body = json.dumps(req).encode("utf-8")
    r = testapp.request(api.index, method="PUSH", body=body,
                        expect_errors=True)
    assert r.status_code == 200
    assert len(rec.requests) == 3
    for i in range(3):
        assert rec.requests[i].url == req["posturl"]
    req = rec.requests[2]
    # XXX properly decode www-url-encoded body and check zipcontent
    assert b"pkg1.zip" in req.body
    assert zipcontent in req.body

    # push with error
    reqmock.mockresponse(url=None, code=500, method="POST")
    r = testapp.request(api.index, method="PUSH", body=body, expect_errors=True)
    assert r.status_code == 502
    result = r.json["result"]
    assert len(result) == 1
    assert result[0][0] == 500

def test_upload_and_push_egg(mapp, testapp, reqmock):
    api = mapp.create_and_use()
    mapp.upload_file_pypi("pkg2-1.0-py27.egg", b"123", "pkg2", "1.0")
    r = testapp.get(api.simpleindex + "pkg2")
    assert r.status_code == 200
    a = getfirstlink(r.text)
    assert "pkg2-1.0-py27.egg" in a.get("href")

    # push
    req = dict(name="pkg2", version="1.0", posturl="http://whatever.com/",
               username="user", password="password")
    rec = reqmock.mockresponse(url=None, data=b"msg", code=200)
    r = testapp.push(api.index, json.dumps(req))
    assert r.status_code == 200
    assert len(rec.requests) == 2
    assert rec.requests[0].url == req["posturl"]
    assert rec.requests[1].url == req["posturl"]

def test_upload_and_delete_project(mapp, testapp):
    api = mapp.create_and_use()
    mapp.delete_project("pkg1", code=404)
    mapp.upload_file_pypi("pkg1-2.6.tgz", b"123", "pkg1", "2.6")
    mapp.upload_file_pypi("pkg1-2.7.tgz", b"123", "pkg1", "2.7")
    r = testapp.get(api.simpleindex + "pkg1")
    assert r.status_code == 200
    r = testapp.delete(api.index + "/pkg1/2.6")
    assert r.status_code == 200
    mapp.getjson(api.index + "/pkg1", code=200)
    r = testapp.delete(api.index + "/pkg1/2.7")
    assert r.status_code == 200
    mapp.getjson(api.index + "/pkg1", code=404)

def test_upload_with_acl(mapp):
    mapp.login("root")
    mapp.change_password("root", "123")
    mapp.create_user("user", "123")
    api = mapp.create_and_use()  # new context and login
    mapp.login("user", "123")
    # user cannot write to index now
    mapp.upload_file_pypi("pkg1-2.6.tgz", b"123", "pkg1", "2.6", code=403)
    mapp.login(api.user, api.password)
    mapp.set_acl(["user"])
    mapp.login("user", "123")
    mapp.upload_file_pypi("pkg1-2.6.tgz", b"123", "pkg1", "2.6")

def test_upload_with_jenkins(mapp, reqmock):
    mapp.create_and_use()
    mapp.set_uploadtrigger_jenkins("http://x.com/{pkgname}")
    rec = reqmock.mockresponse(code=200, url=None)
    mapp.upload_file_pypi("pkg1-2.6.tgz", b"123", "pkg1", "2.6", code=200)
    assert len(rec.requests) == 1
    assert rec.requests[0].url == "http://x.com/pkg1"
    # XXX properly decode form
    #assert args[1]["data"]["Submit"] == "Build"

def test_upload_and_testdata(mapp, testapp):
    from test_devpi_server.example import tox_result_data
    api = mapp.create_and_use()
    mapp.upload_file_pypi("pkg1-2.6.tgz", b"123", "pkg1", "2.6", code=200)
    r = testapp.post_json(api.resultlog, tox_result_data)
    path = r.json["result"]
    assert r.status_code == 200
    r = testapp.get(path)
    assert r.status_code == 200

def test_upload_and_access_releasefile_meta(mapp):
    api = mapp.create_and_use()
    mapp.upload_file_pypi("pkg5-2.6.tgz", b"123", "pkg5", "2.6")
    json = mapp.getjson(api.index + "/pkg5")
    href = list(json["result"]["2.6"]["+files"].values())[0]
    pkgmeta = mapp.getjson("/" + href)
    assert pkgmeta["type"] == "releasefilemeta"
    assert pkgmeta["result"]["md5"]

def test_upload_and_delete_project_version(mapp):
    api = mapp.create_and_use()
    mapp.delete_project("pkg1", code=404)
    mapp.upload_file_pypi("pkg1-2.6.tgz", b"123", "pkg1", "2.6")
    mapp.upload_file_pypi("pkg1-2.7.tgz", b"123", "pkg1", "2.7")
    mapp.get_simple("pkg1", code=200)
    mapp.delete_project("pkg1/1.0", code=404)
    mapp.delete_project("pkg1/2.6", code=200)
    assert mapp.getjson(api.index + "/pkg1")["result"]
    mapp.delete_project("pkg1/2.7", code=200)
    #assert mapp.getjson("/user/name/pkg1/")["status"] == 404
    mapp.getjson(api.index + "pkg1", code=404)

def test_delete_version_fails_on_non_volatile(mapp):
    mapp.create_and_use(indexconfig=dict(volatile=False))
    mapp.upload_file_pypi("pkg1-2.6.tgz", b"123", "pkg1", "2.6")
    mapp.delete_project("pkg1/2.6", code=403)


def test_upload_pypi_fails(mapp):
    mapp.upload_file_pypi(
            "pkg1-2.6.tgz", b"123", "pkg1", "2.6", code=404,
            indexname="root/pypi")

def test_delete_pypi_fails(mapp):
    mapp.login_root()
    mapp.use("root/pypi")
    mapp.delete_project("pytest/2.3.5", code=405)
    mapp.delete_project("pytest", code=405)

def test_delete_volatile_fails(mapp):
    mapp.login_root()
    mapp.create_index("test", indexconfig=dict(volatile=False))
    mapp.use("root/test")
    mapp.upload_file_pypi("pkg5-2.6.tgz", b"123", "pkg5", "2.6")
    mapp.delete_project("pkg5", code=403)

def test_upload_docs_no_version(mapp, testapp):
    api = mapp.create_and_use()
    content = zip_dict({"index.html": "<html/>"})
    mapp.register_metadata(dict(name="Pkg1", version="1.0"))
    mapp.upload_doc("pkg1.zip", content, "Pkg1", "")
    r = testapp.get_json(api.index + "/Pkg1/1.0")
    assert r.status_code == 200
    relpath = r.json["result"]["+doczip"]
    assert relpath.endswith("/Pkg1-1.0.doc.zip")
    r = testapp.get("/" + relpath)
    archive = Archive(py.io.BytesIO(r.body))
    assert 'index.html' in archive.namelist()

def test_upload_docs_no_project_ever_registered(mapp, testapp):
    mapp.create_and_use()
    content = zip_dict({"index.html": "<html/>"})
    mapp.upload_doc("pkg1.zip", content, "pkg1", "", code=400)

def test_upload_docs_too_large(mapp):
    from devpi_server.views import MAXDOCZIPSIZE
    mapp.create_and_use()
    content = b"*" * (MAXDOCZIPSIZE + 1)
    mapp.register_metadata(dict(name="pkg1", version="0.0"))
    mapp.upload_doc("pkg1.zip", content, "pkg1", "2.6", code=413)

def test_upload_docs(mapp, testapp):
    api = mapp.create_and_use()
    content = zip_dict({"index.html": "<html/>"})
    mapp.upload_doc("pkg1.zip", content, "pkg1", "2.6", code=400)
    mapp.register_metadata({"name": "pkg1", "version": "2.6"})
    mapp.upload_doc("pkg1.zip", content, "pkg1", "2.6", code=200)
    r = testapp.get_json(api.index + "/pkg1/2.6")
    assert r.status_code == 200
    relpath = r.json["result"]["+doczip"]
    assert relpath.endswith("/pkg1-2.6.doc.zip")
    r = testapp.get("/" + relpath)
    archive = Archive(py.io.BytesIO(r.body))
    assert 'index.html' in archive.namelist()

def test_wrong_login_format(testapp, mapp):
    api = mapp.getapi()
    r = testapp.post(api.login, "qweqweqwe", expect_errors=True)
    assert r.status_code == 400
    r = testapp.post_json(api.login, {"qwelk": ""}, expect_errors=True)
    assert r.status_code == 400



@pytest.mark.parametrize(["input", "expected"], [
    ({},
      dict(type="stage", volatile=True, bases=["root/pypi"])),
    ({"volatile": "False"},
      dict(type="stage", volatile=False, bases=["root/pypi"])),
    ({"volatile": "False", "bases": "root/pypi"},
      dict(type="stage", volatile=False, bases=["root/pypi"])),
    ({"volatile": "False", "bases": ["root/pypi"]},
      dict(type="stage", volatile=False, bases=["root/pypi"])),
    ({"volatile": "False", "bases": ["root/pypi"], "acl_upload": ["hello"]},
      dict(type="stage", volatile=False, bases=["root/pypi"],
           acl_upload=["hello"])),
])
def test_kvdict(input, expected):
    from devpi_server.views import getkvdict_index
    result = getkvdict_index(input)
    assert result == expected

def test_get_outside_url():
    from devpi_server.views import get_outside_url
    url = get_outside_url({"X-outside-url": "http://outside.com"}, None)
    assert url == "http://outside.com/"
    url = get_outside_url({"X-outside-url": "http://outside.com"},
                          "http://outside2.com")
    assert url == "http://outside2.com/"
    url = get_outside_url({"Host": "outside3.com"}, None)
    assert url == "http://outside3.com/"
    url = get_outside_url({"Host": "outside3.com"}, "http://out.com")
    assert url == "http://out.com/"


class Test_getjson:
    @pytest.fixture
    def abort_calls(self, monkeypatch):
        l = []
        def recorder(*args, **kwargs):
            l.append((args, kwargs))
            raise SystemExit(1)
        monkeypatch.setattr(devpi_server.views, "abort", recorder)
        return l

    def test_getjson(self):
        from devpi_server.views import getjson
        from pyramid.request import Request
        request = Request({}, body=b'{"hello": "world"}')
        assert getjson(request)["hello"] == "world"

    def test_getjson_error(self, abort_calls):
        from devpi_server.views import getjson
        from pyramid.request import Request
        request = Request({}, body=b"123 123")
        with pytest.raises(SystemExit):
            getjson(request)
        assert len(abort_calls) == 1
        abort_call_args = abort_calls[0][0]
        assert abort_call_args[1] == 400

    def test_getjson_wrong_keys(self, abort_calls):
        from devpi_server.views import getjson
        from pyramid.request import Request
        request = Request({}, body=b'{"k1": "v1", "k2": "v2"')
        with pytest.raises(SystemExit):
            getjson(request, allowed_keys=["k1", "k3"])
        assert len(abort_calls) == 1
        abort_call_args = abort_calls[0][0]
        assert abort_call_args[1] == 400
<|MERGE_RESOLUTION|>--- conflicted
+++ resolved
@@ -49,28 +49,13 @@
 def test_simple_project_unicode_rejected(pypistage, testapp, dummyrequest):
     from devpi_server.views import PyPIView
     from pyramid.httpexceptions import HTTPClientError
-<<<<<<< HEAD
-    from pyramid.testing import DummyRequest, setUp, tearDown
-    request = DummyRequest()
-    request.log = pypistage.xom.log
-    setUp(request=request)
-    try:
-        request.registry['xom'] = testapp.xom
-        view = PyPIView(request)
-        name = py.builtin._totext(b"qpw\xc3\xb6", "utf-8")
-        request.matchdict.update(user="x", index="y", projectname=name)
-        with pytest.raises(HTTPClientError):
-            view.simple_list_project()
-    finally:
-        tearDown()
-=======
     dummyrequest.registry['xom'] = testapp.xom
+    dummyrequest.log = pypistage.xom.log
     view = PyPIView(dummyrequest)
     name = py.builtin._totext(b"qpw\xc3\xb6", "utf-8")
     dummyrequest.matchdict.update(user="x", index="y", projectname=name)
     with pytest.raises(HTTPClientError):
         view.simple_list_project()
->>>>>>> 1c8201d6
 
 def test_simple_url_longer_triggers_404(testapp):
     assert testapp.get("/root/pypi/+simple/pytest/1.0/").status_code == 404
