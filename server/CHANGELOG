3.0.0 (unreleased)
------------------

<<<<<<< HEAD
- speed up simple-page serving for private indexes.  a private index 
  with 200 release files should now be some 5 times faster.
=======
2.5.0 (2015-11-19)
------------------

- fix a regression of 2.3.0 which would cause many write-transactions
  for mirrored simple-page entries that didn't change.  Previous to the fix,
  accesses to mirrored simple pages will result in a new
  write-transaction every 30 minutes if the page is accessed which
  is likely on a somewhat busy site.  If you running with replicas
  it is recommended to do an an export/import cycle to remove all 
  the unneccessary writes that were produced since devpi-server-2.3.0.
  They delay the setup of new replicas considerably.

- add info about pypi_whitelist on simple page when root/pypi is blocked for
  a project.

- replica simple-page serving will not unneccessarily wait for new 
  simple-page entries to arrive at the replication side if the master 
  does not return any changes in the initial simple-page request.
  Previously a replica would wait for the replication-thread to catch
  up even if no links changed.

- fix setup.py to work on py34 and with LANG="C" environments.
  Thanks Jason R. Coombs.

- fix issue284: allow users who are listed in acl_upload to delete packages
>>>>>>> ad1145d7


2.4.0 (2015-11-11)
------------------

- NOTE: devpi-server-2.4 is compatible to data from devpi-server-2.3 but
  not the other way round.  Once you run devpi-server-2.4 you can not go
  back. It's always a good idea to make a backup before trying a new version :)

- NOTE: if you use ``--logger-cfg`` with .yaml files you will need to
  install pyyaml yourself as devpi-server-2.4 dropped it as a direct
  dependency as it does not install for win32/python3.5 and is 
  not needed for devpi-server operations except for logging configuration.
  Specifying a ``*.json`` file always works.

- add timeout to replica requests

- fix issue275: improve error message when a serverdir exists but has no
  version

- improve testing mechanics and name normalization related to storing doczips

- refine keyfs to provide lazy deep readonly-views for
  dict/set/list/tuple types by default.  This introduces safety because
  users (including plugins) of keyfs-values can only write/modify a value
  by explicitly getting it with readonly=False (thereby deep copying it)
  and setting it with the transaction.  It also allows to avoid unnecessary
  copy-operations when just reading values.

- fix issue283: pypi cache didn't work for replicas.

- performance improvements for simple pages with lots of releases.
  this also changed the db layout of the caching from pypi.python.org mirrors
  but will seamlessly work on older data, see NOTE at top.

- add "--profile-requests=NUM" option which turns on per-request
  profiling and will print out after NUM requests are executed
  and then restart profiling.

- fix tests for pypy. We officially support pypy now.


2.3.1 (2015-09-14)
------------------

- fix issue272: require devpi-common >= 2.0.6

- recognize newly registered PyPI projects, now that we don't watch the
  PyPI changelog anymore


2.3.0 (2015-09-10)
------------------

- switched to semantic versioning. Only major revisions will ever require an
  export/import cycle.

- fix issue260: Log identical upload message on level "info"

- Log upload trigger message on level "warn"

- The PyPI changelog isn't watched for changes anymore.
  Instead we cache release data for 30 minutes, this can be adjusted with the
  ``--mirror-cache-expiry`` option.

- fix issue251: Require and validate the "X-DEVPI-SERIAL" from master in
  replica thread

- fix issue258: fix FileReplicationError representation for proper logging

- fix issue256: if a project removes all releases from pypi or the project is
  deleted on pypi, we get a 404 back. In that case we now return an empty list
  of releases instead of returning an UpstreamError.

- Change nginx template to serve HEAD in addition to GET requests of files
  directly instead of proxying to devpi-server

- make keyfs cache size configurable via "--keyfs-cache-size" option and
  increase the default size to improve performance for installations with many
  writes


2.2.2 (2015-07-09)
------------------

- make replica thread more robust by catching more exceptions

- Remove duplicates in plugin version info

- track timestamps for event processing and replication and expose in /+status

- implement devpiweb_get_status_info hook for devpi-web >= 2.4.0 status messages

- UPGRADE NOTE: if devpi-web is installed, you have to request
  ``application/json`` for ``/+status``, or you might get a html page.

- address issue246: refuse uploading release files if they do not
  contain the version that was transferred with the metadata of
  the upload request.

- fix issue248: prevent change of index type after creation


2.2.1 (2015-05-20)
------------------

- fix issue237: fix wrong initial replica setup which would prevent
  initialization.  Thanks Stephan Erb.


2.2.0 (2015-05-13)
------------------

- add "--no-events" option to postpone running events after import
  to server start

- add new ``devpiserver_get_credentials`` plugin hook to extract credentials
  from request

- fix issue216: use sha256 instead of md5 checksums for serving own files
  (BACKWARD INCOMPATIBLE: needs export/import)

- parse arbitrary checksums from PyPI in preparation for 
  a pending change on pypi.python.org which will see 
  it serving sha256 checksums only.

- fix debug logging to actually show debug logs
  (logging was not properly reconfigured)

- make logging fully configurable via a config yaml/json
  (e.g., log to an external syslog server)

- fix issue221: avoid looking at file entries who are not part of a project
  (because they got deleted)

- fix issue217: systematically avoid using bytes in persisted dictionaries 
  to avoid any py2/py3 bytes/unicode issue.

- show actual instead of prospective replica serial in master /+status page 

- fix issue165: make off-line serving more robust when we know there is
  a change but pypi is currently not reachable (just serve the old cached
  links and issue an error to the logs)

- fix flaky devpi-server "--start" startup detection which would
  previously assume success if another server was already running on
  the address/port we want to run on. 

- fix importing of indexes with custom_data and importing of
  documentation which follows uncommon package naming

- fix issue228: when a stage is deleted don't veriy if it was root/pypi
  because you cannot delete root/pypi anyway.

- fix issue232: pypi-refresh now works better for projects which have  
  have a non-nomalized projectname, and also works better across replication.

- add new ``devpiserver_indexconfig_defaults`` plugin hook to add key names for
  settings in the index configuration.

- add new ``devpiserver_on_upload_sync`` plugin hook and use it to move the
  Jenkins triggering to the ``devpi-jenkins`` plugin.

- rename hooks: ``devpiserver_auth_credentials`` to
  ``devpiserver_get_credentials`` and ``devpiserver_run_commands`` to
  ``devpiserver_cmdline_run``.

- add ``--hard-links`` option to use hard links for releases and doc zips
  during export.

- speed up detecting replica/master mismatches and let a replica
  instantly die if it talks to a master that doesn't match the
  master id the replica is operating for.


2.1.5 (2015-03-16)
------------------

- fix devpi-ldap issue17: the push command directly used the username instead
  of using a general permission check, that caused groups in acl_upload to not
  be honored.
- fix issue171: "devpi push" of an existing package fails on non volatile index
  and overwrites on volatile.
- before devpi-server 2.1.5 it was possible to upload multiple documentation
  zip files for the same package version if the filename differed in case, this
  broke export and replication of server state and the documentation view.
  Now the newest upload will be used and older ones ignored.

- fix issue217: try harder to avoid using "bytes" in python2 to allow
  py2/py3 master/replica setups and generally have more type-uniform bytes.


2.1.4
----------------

- fix issue214: the whitelisting code stopped inheritance too early.

- fix regression: easy_install went to the full simple project list for a
  non existing project.

- When uploading an existing version to a non-volatile index, it's now a
  no op instead of an error if the content is identical. If the content is
  different, it's still an error.

- Uploading documentation to non-volatile indexes is now protected the same
  way as packages.

- added code to allow filtering on packages with stable version numbers.

- Change nginx template to set the X-outside-url header based on the
  requested URL.  This makes it possible to connect by IP address when
  the server name is not in DNS.

2.1.3
----------------

- fix replication when files with identical name are later changed. This can
  happen with toxresults. These kind of errors are tracked and when a later
  changeset fixes them, the error is removed. The errors are exposed through
  the /+status view of replica servers.

- fix issue179: protect deletion of versions 

- fix issue176: better allow replicas to export their state by removing 
  an obsolete way of normalizing project names upon export (nowadays,
  project names should be normalized already and normalization
  is bound to change/be refined further for devpi-server-2.2)

- fix replication when a "volatile" file like egg-links from
  repositories are involved: a master will not re-fetch such files
  but rather use the existing one if the request comes from a replica.

2.1.2
----------------

- fix issue172: avoid traceback when user/index/name/version is accessed.

- fix issue170: ensure that we parse the prospective pip-6.0 user agent
  string properly so that using the username/index url works with pip.
  Thanks Donald Stufft and Florian Schulze.

- fix issue158: redirect to normalized projectname for all GET views.

- fix issue169: change /+status to expose "event_serial" as "the last
  event serial that was processed".  document "serial" and
  "event-serial" and also refine internals wrt to "event-serial" so that
  it means the "last serial for which events have been processed"

2.1.1
----------------

- fix replication issue reported by a customer: if a replica lags
  behind a master and a file was created and then deleted meanwhile,
  the replica would get stuck with a FileReplicationError.  We now
  let the master report a 410 GONE code so that the replica knows
  it can safely proceed because the file was deleted later anyways.

- generate "systemd" configuration example when "--gen-config" is issued.
  Thanks Pavel Sedlak.

- fix issue109: fix relative URLs in simple index pages and 404 errors on
  uploading toxresults and downloading files when serving under an outside URL
  with a sub path.  Thanks to Joe Holloway for detailed infos.

- drop limitation on maximum documentation size. Body size is now only
  controlled by frontends such as nginx. Thanks Stephan Erb.

- use newer version of virtualenv for jenkins trigger. Thank brunsgaard.

2.1.0
----------------

- make replication more precise: if a file cannot be replicated,
  fail with an error log and try again in a few seconds.
  This helps to maintain a consistent replica and discover 
  the potential remaining bugs in the replication code.

- add who/when metadata to release files, doczips and test results
  and preserve it during push operations so that any such file provides
  some history which can be visualized via the web-plugin.  The metadata
  is also exposed via the json API (/USER/INDEX/PROJECTNAME[/VERSION])

- fix issue113: provide json status information at /+status including roles 
  and replica polling status, UUIDs of the repository. See new
  server status docs for more info.

- support for external authentication plugins: new devpiserver_auth_user 
  hook which plugins can implement for user/password validation and
  for providing group membership.

- support groups for acl_upload via the ":GROUPNAME" syntax. This
  requires an external authentication plugin that provides group
  information.

- on replicas return auth status for "+api" requests 
  by relaying to the master instead of using own key.

- add "--restrict-modify" option to specify users/groups which can create,
  delete and modify users and indices.

- make master/replica configuration more permanent and a bit safer
  against accidental errors: introduce "--role=auto" option, defaulting
  to determine the role from a previous invocation or the presence of the
  "--master-url" option if there was no previous invocation.  Also verify
  that a replica talks to the same master UUID as with previous requests.

- replaced hack from nginx template which abused "try_files" in "location /"
  with the recommended "error_page"/"return" combo.
  Thanks Jürgen Hermann

- change command line option "--master" to "--master-url"

- fix issue97: remove already deprecated --upgrade 
  option in favor of just using --export/--import

- actually store UTC in last_modified attribute of release files instead of
  the local time disguising as UTC.  preserve last_modified when pushing 
  a release.  

- fix exception when a static resource can't be found.

- address issue152: return a proper 400 "not registered" message instead
  of 500 when a doczip is uploaded without prior registration.

- add OSX/launchd example configuration when "--gen-config" is issued.
  thanks Sean Fisk.

- fix replica proxying: don't pass original host header when relaying a
  modifying request from replica to master.

- fix export error when a private project doesnt exist on pypi

- fix pushing of a release when it contains multiple tox results.

- fix "refresh" button on simple pages on replica sites

- fix an internal link code issue possibly affecting strangeness
  or exceptions with test result links

- be more tolerant when different indexes have different project names 
  all mapping to the same canonical project name.

- fix issue161: allow "{pkgversion}" to be part of a jenkins url

2.0.6
----------------

- log version information of all found plugins on startup.

2.0.5
----------------

- fix issue145: restrict devpi_common dependency so that a future
  "pip install 'devpi-server<2.0'" has a higher chance of working.

- fix issue144: fix interaction with requests-2.4.0 -- 
  use new devpi-common-offered "Errors" enumeration to check for exceptions.

- add '*' as possible option for pypi_whitelist to whitelist all packages of
  an index at once. Refs issue110

- outside url now works with paths, so you can host a devpi server on something
  like http://example.com/foo/

- fix issue84: during upload: if a previously registered name diverges from a freshly
  submitted one take the previously registered one.  This can happen when uploading
  wheels and in other situations.

- fix issue132: during exporting use whatever name comes with the
  versiondata instead of trying too hard to assert consistency of different
  versions.

- fix issue130: fix deletion of users so that is properly deletes all
  indexes and projects and files on each index.

2.0.4
----------------

- fix issue139: adapt to a recent change in pypi which now serves
  under URLs using normalized project names instead of the "real" registered name
  Thanks Timothy Allen and others for sorting this out.
  
- fix issue129: fix __init__ provided version and add a test that it always matches
  the one which pkg_resources sees (which gets it effectively from setup.py)

2.0.3
----------------

- fix issue128: a basic auth challenge needs to be sent back on submit when no
  authorization headers are sent with the post request.

2.0.2
----------------

- fix issue120: link to "upgrade" section from main index page.

- preserve http reason string for setup.py submit through replica proxying

- proper error message when "devpi push X" uses an X that comes from 
  a base index or is not existent

- fix issue121: depend on py-1.4.23 to fix python3.4 compatibility
  for a venusian/py34/py interaction import oddity.

- fix issue126: handle deletion of pypi project cache entries correctly 
  (i.e. ones that are triggered by "refresh" on simple page).

- Add special handling of ":ANONYMOUS:" user in acl_upload to allow anonymous
  submit.

- fix nginx template so that when used in a replica setting the master
  always answers HEAD requests without nginx short-cirtcuiting it.

- increase internal cache size to improve performance when many indexes
  and projects are served.

2.0.1
----------------

- fix regression which prevented the basic authentication for the setuptools
  upload/register commands to fail. Thanks Florian Schulze.

- fix issue106: better error messages on upload failures.
  And better allow auto-registration when uploading release files.

2.0.0
----------------

- major revamp of the internal core of devpi to support
  replication (both master and server code), a plugin architecture
  with the new devpi-web plugin providing a new web interface.
  Mostly done by Florian Schulze and Holger Krekel.

- moved all html views except for files and the simple index to new
  devpi-web package. Thanks to Florian Schulze for the PR.

- implement issue103: By default if you register a package in an index,
  no lookup on pypi is made for that package anymore. You have to add the
  package to the pypi_whitelist of the index to let pypi releases be mixed in.
  This is to prevent malicious uploads on pypi to overwrite private packages.

- change json api to get rid of the different meaning of URLs with and
  without a trailing slash. "/{user}/" is now the same as "/user" and always
  lists indices.  "/{user}/{index}" and "/{user}/{index}/ now always
  lists the index config and the contained per-stage projects
  (not inherited ones).

- switch the wsgi app to use Pyramid and waitress for WSGI serving.

- don't refresh releaselinks from the mirroring thread but rather
  rely on the next access to do it.

- fix issue98: deleting a project config or a project version now accepts
  names which map to the canonical name of a project.

- fix issue82 and fix issue81: root/pypi now provides the same
  attributes as normal indexes and results in a 409 MethodNotAllowed
  http code when trying to change the config.

- fix issue91: make serverport available as well. Thanks David Bonner.

- fix issue100: support large file uploads.  As we switched away from 
  bottle to pyramid, the body-size limit is gone.

- fix issue99: make "devpi-server --start" etc work when devpi-server
  is not itself on PATH (by using sys.argv[0] for finding the binary)

- fix issue84: uploading of wheels where the registered package name 
  has an underscore works despite a wheel's metadata carrying
  hyphens instead.  At submit-file time we now lookup the registered
  name and use that instead of assuming the one coming with the wheel
  is the correct one.

- add refresh button on root/pypi project simple index pages which clears the
  internal cache to force a refetch from PyPI.

- implement issue75: We use the custom X-Devpi-Auth header for authentication
  now, instead of overwriting the Authentication header.

- added experimental support for using client certificates when running as a
  replica of a server running behind a proxy

1.2.2
----------------

- fix issue78: create less directories for pypi package files by
  splitting the md5 part into two. Avoids TooManyLinks errors in
  large installations.

- fix --stop on windows.  Thanks to Christian Ullrich for the PR.

- fix issue79: interoperate with pip-1.5 by interpreting accept
  header as "*/*" as html_preferred.  Thanks Richard Jones.

- use latest virtualenv-1.11.2 when bootstrapping on jenkins

- fix issue89: adapt for bottle changes in 0.12.1.  Thanks 
  Alexey Sveshnikov.

1.2.1
----------------

- fix an import issue for doc files which were wrongly tied to a newer
  version of a base index. now version "auto" detection for storing
  doc files only works within a stage.  Thanks Laurent Brack for bringing
  it up and providing the repo.

- fix issue66: api endpoints now also respect --outside-url setting
  so that you can serve devpi from a subpath.  Thanks for Fabian
  Snovna for reporting and analysis.

- fix issue63: skip egg links that go to a directory (this requires
  doing a SVN checkout which devpi-server does not do).  Thanks
  Ken Jung for analyzing the problem.

- fix issue68: don't derive metadata from filename but instead
  look it up in metadata or submitted form.

- fix cache-invalidation when normalized_project_name != real_name
  (e.g. for Django but also many others). addresses issue59.

- add newline to simple list output for better human readability of the
  page (thanks Brandon Maister)

- make xmlrpc calls to pypi's changelog API use "requests" sessions 
  so that http proxies are respected there as well (fixes issue58).
  thanks to riehlm for identifying the problem and testing the fix.

- internally refactor and consolidate mocking against requests library

- --upgrade-state will upgrade now between major.minor/major.minor+1 changes.

1.2
----------------

- serve links to files on simple pages and index root as relative
  paths so that it works more nicely with proxy-pass server setups.
  fixes issue56.

- make devpi-server and devpi-common python3.3 compatible, addresses
  issue57

- use system http/s proxy settings from devpi-server.  fixes issue58.

- refactor locations to allow nginx serving static files more directly.
  Also updated nginx template accordingly.

- rework "--upgrade-state" to detect the state version of the server dir
  and create an appropriate virtualenv with a devpi-server install in order
  to export data, and then import that version.

- allow to use /user/index as indexserver url for pip/easy_install by
  redirecting non-json queries to /user/index/PROJ[/] to 
  /user/index/+simple/PROJ/

- fix submission of multi-value fields like "classifiers" or "platform"
  (previously they would be wrongly collapsed to become the last value of a list)

- fix normalization import/export issue: pypi names take precendence
  for defining the "real" name of a project.

- always store uploaded documentation with a version.  While 
  "devpi upload" will make sure to pass in the version, "setup.py upload_docs"
  will not pass in a version.  In the latter case, devpi-server assumes
  the documentation belongs to the highest yet registered release.
  This change requires exporting with devpi-1.1 and importing with devpi-1.2
  in order to properly store versioned docs internally.

- use types/url/metadata/validation functionality of new depdency devpi_common 

- internal cleanup using pytest-flakes

- make devpi-server use a proper UserAgent string

1.1
----------------

- systematically test pypi/mirror code against all 34K pypi projects
  so that we know that all http/https installable archive links that pypi offers 
  are correctly recognized by devpi-server's root/pypi index.

- if no pypi mirror state is known, devpi-server now calls
  pypi to obtain names/serials.  It will fail to start
  if no such initial connection is possible.  Once a first mirror
  state is known, subsequent devpi-server starts will
  not perform this initial query.

- speed up and make more reliable all operations on private packages which
  have no pypi.python.org release: we can now determine if a project
  exists on pypi and under which name exactly without
  remote queries or redirects to pypi.python.org.

- fix issue45: register/upload package names are now properly 
  validated and redirects take place if e.g. a project was
  registered as "name-sub" and "+simple/name_sub" is queried.

- new --upgrade-state command to allow for easy and safe
  in-place upgrading of server state.  This is not guranteed
  to be possible for all future releases which might require
  using --export with an older version and --import with a newer
  version.

- new --export/--import options to dump and import server contents:
  users, indexes, docs, release files and (test) attachments.
  Note that root/pypi (PyPI-caching information) will not be exported/imported.
  (maybe in the future if there is demand). 

- fix issue49: both push and import/export now support docfiles.  Note,
  however, that docfiles relate to a project as a whole and are not tied
  to a particular version.  This property is inherited from the PyPI
  standard upload_docs action and cannot be changed without interfering
  or replacing the upload_docs protocol of setuptools/sphinx.

- fix issue51: return 200 code if release file is successfully uploaded 
  but jenkins could not be triggered (previously returned 500)

- reject simple/NAME if NAME contains non-ascii characters
  (PEP426 naming rules)

- devpi-server now returns a X-DEVPI-API-VERSION and
  X-DEVPI-SERVER-VERSION header.  For future incompatible changes 
  these versions allow clients to reject interactions.

- also add ".serverversion" file and write it if it does not
  exist, and make devpi-server use it to verify if
  operating on a compatible server data layout, otherwise bail out.

- address issue43: --gendeploy now uses pip without --pre and
  explicitely instructs pip to install the exact same version 
  of devpi-server with which --gendeploy is issued.

- fix issue46 -- for GET /root/pypi/ only show a link to the
  simple page instead of computing "latest in-stage packages"
  which is only useful for devpi's user indices.

- fix issue37: upload with expired login causes proper 401


1.0
----------------

- rename "--datadir" to "serverdir" to better match
  the also picked up DEVPI_SERVERDIR environment variable.

- fix a strange effect in that sometimes tools ask to receive
  a package url with a "#md5=..." arriving at the server side.
  We now strip that part out before trying to serve the file.

- on startup don't create any initial indexes other 
  than the "root/pypi" pypi caching mirror.

- introduce ``--start``, ``--stop`` and ``--log`` commands for
  controling a background devpi-server run. (these commands
  previously were implemented with the devpi-client and the "server"
  sub command)

- fix issue27: provide full list of pypi names in root/pypi's simple
  view (and simple pages from inheriting indices)

- default to "eventlet" server when creating deployment with --gendeploy

- fix issue25: return 403 Forbidden when trying to delete the root user.

- fix name mangling issue for pypi-cache: "project_name*" is now matched
  correctly when a lookup for "project-name" happens.

- fix issue22: don't bypass CDN by default, rather provide an
  "--bypass-cdn" option to do it (in case you have cache-invalidation troubles)

- fix issue20 and fix issue23: normalize index specs internally ("/root/dev" ->
  "root/dev") and check if base indices exist.

- add Jenkins build job triggering for running the tests for a package
  through tox.

- inheritance cleanup: inherited versions for a project are now shadowed
  and not shown anymore with get_releaselinks() or in +simple pages
  if the "basename" is exactly shadowed.

- fix issue16: enrich projectconfig json with a "+shadow" file which
  lists shadowed "versions"

- initial wheel support: accept "whl" uploads and support caching 
  of whl files from pypi.python.org

- implemented internal push operation between devpi indexes

- show "docs" link if documentation has been uploaded

- pushing releases to pypi.python.org will now correctly 
  report the filetype/pyversion in the metadata.

- add setting of acl_upload for indexes.   Only the owning
  user and acl_upload users may upload releases, files 
  or documentation to an index.

- add --passwd USER option for setting a user's password server-side

- don't require email setting for creating users

0.9.4
----------------

- fix issue where lookups into subpages of the simple index
  (simple/NAME/VER) would not trigger a 404 as they should.

0.9.3
----------------

- fixed issue9: caching of packages where upstream provides no
  last-modified header now works.

- fixed issue8: only http/https archives are allowed and other
  schemes (such as ftp) are silently skipped

- added support for REST DELETE methods of projects and versions on an index

- added "argcomplete" support for tab completion on options
  (thanks to Anthon van der Neut)

0.9.2
----------------

- fix /USER/INDEXNAME root views to contain only latest in-stage packages

- make +api calls return bases so that "devpi use" can show them

0.9.1
----------------

- return 404 for submits to root/pypi

- properly sorted release file links on stage indexes

- "push" method on indexes for transfering release files to another
  pypi index

- properly handle urls from indexes with ~ and other special chars

- fix root/pypi and root/dev page serving in various cases

0.9.0
----------------

- implement more precise pypi.python.org CDN/caching invalidation
  technique, using the most recent PyPI API ("X-PYPI-LAST-SERIAL" 
  on simple pages and xmlrpc.list_packages_with_serial()).
  also simplify background tasks to become only one async 
  task doing both changelog checking and triggering updates.

- use a filesystem based storage mechanism instead of Redis

- prevent automatic decoding of gzip files in case of content encoding

- XXX preliminarily introduce new int/dev, int/prod indexes where int/dev 
  inherits packages from both int/prod and ext/pypi.  

- XXX introduce preliminary support for client-side "devpi" workflow tool

- allow uploads to int/dev

- if no crontab exists for a user, simply create one
  instead of erroring out.  Thanks Andi Albrecht.

- internal refactoring for better organisation of redis access


0.8.5
----------------

- re-fix issue6: tests and fixes for django-debug-toolbar
  where recursive scraping was accidentally triggered

- remove fine-grained http caching for now because caching 
  on the index level seems enough.  This avoids an issues that
  occured when installing icalendar and also some offline/online
  state change issues.  

- added a note to README for how to upgrade --gendeploy installs

- remove general dependency on virtualenv which 
  is only needed for --gendeploy.  Adapt docs accordingly.

- remove dependency on pip by shifting the relevant 
  scraping bits directly to _pip.py

0.8.4
----------------

- use pip's link parser rather than beautifulsoup
  to benefit from link parsing code tested out 
  and maintained in the wild.  Adapt README.

- skip a test if crontab command is not present

  (thanks Markus Zapke-Gruendemann)

- release 0.8.3 is not useable

0.8.2
------------------------------

- fix issue6 - some edge cases for link parsing uncovered
  by BeautifulSoup and CouchApp installs. Thanks Anton Baklanov.

- fix issue5 - require minimal versions for deps, thanks Andi Albrecht

- remove superflous include lines in MANIFEST.in


0.8.1
------------------------------

- fix: change gendeployed supervisord.conf  to not autostart
  processes on "devpi-ctl" invocations.  "devpi-ctl help"
  would autostart the processes after a shutdown which is
  not very intuitive.  This is actually compatible with the 
  documentation.

- refactor --gendeploy related code to be in gendeploy.py

- fix: fixate path of devpi-server in gendeployed configuration
  to point to the freshly installed devpi-server. also add
  a note to the README.

0.8
------------------------------

- introduce "--gendeploy=TARGETDIR" for generating a virtualenv
  directory with supervisor-based configuration in TARGETDIR/etc
  and a TARGETDIR/bin/devpi-ctl helper to control the running
  of devpi-server and redis-server processes.

- fix issue4: keep the "changelog" thread active across
  network/reachability errors.  Thanks Laurent Brack.

- use argparse instead of optparse, simplify and group options

- fix python2.6 and simplify logging configuration

0.7
---

-  Initial release
<|MERGE_RESOLUTION|>--- conflicted
+++ resolved
@@ -1,10 +1,9 @@
 3.0.0 (unreleased)
 ------------------
 
-<<<<<<< HEAD
 - speed up simple-page serving for private indexes.  a private index 
   with 200 release files should now be some 5 times faster.
-=======
+
 2.5.0 (2015-11-19)
 ------------------
 
@@ -30,7 +29,6 @@
   Thanks Jason R. Coombs.
 
 - fix issue284: allow users who are listed in acl_upload to delete packages
->>>>>>> ad1145d7
 
 
 2.4.0 (2015-11-11)
