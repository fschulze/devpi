--- conflicted
+++ resolved
@@ -1,4 +1,3 @@
-<<<<<<< HEAD
 3.0.0 (unreleased)
 ------------------
 
@@ -42,12 +41,10 @@
   Worker instances can not serve the "/+status" URL which must
   always be routed to the main instance.
 
-=======
 2.6.1 (unreleased)
 -----------------
 
 - add more info when importing data.  Thanks Marc Abramowitz for the PR.
->>>>>>> 310f37d1
 
 2.6.0 (2016-1-29)
 -----------------
