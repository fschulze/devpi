3.0.0 (unreleased)
------------------

<<<<<<< HEAD
- add ``--no-root-pypi`` option which prevents the creation of the
  ``root/pypi`` mirror instance on first startup.

- new indexes have no bases by default anymore. If you want to be able to
  install pypi packages, then you have to explicitly add ``root/pypi`` to
  the ``bases`` option of your index.
=======
- added optional ``title`` and ``description`` options to users and indexes.

- added optional ``custom_data`` option to users.
>>>>>>> d2d05e5c

- generalized mirroring to allow adding mirror indexes other than only PyPI

- renamed ``pypi_whitelist`` to ``mirror_whitelist``

- speed up simple-page serving for private indexes. A private index
  with 200 release files should now be some 5 times faster.

- internally use normalized project names everywhere, simplifying
  code and slightly speeding up some operations.

- change {name} in route_urls to {project} to disambiguate.
  This is potentially incompatible for plugins which have registered
  on existing route_urls.

- use "project" variable naming consistently in APIs

- drop calling of devpi_pypi_initial hook in favor of
  the new "devpi_mirror_initialnames(stage, projectnames)" hook
  which is called when a mirror is initialized.

- introduce new "devpiserver_stage_created(stage)" hook which is
  called for each index which is created.

- simplify and unify internal mirroring code some more
  with "normal" stage handling.

- don't persist the list of mirrored project names anymore
  but rely on a per-process RAM cache and the fact
  that neither the UI nor pip/easy_install typically
  need the projectnames list, anyway.

- introduce new "devpiserver_storage_backend" hook which allows plugins to
  provide custom storage backends. When there is more than one backend
  available, the "--storage" option becomes required for startup.

- introduce new "--requests-only" option to start devpi-server in
  "worker" mode.  It can be used both for master and replica sites.  It
  starts devpi-server without event processing and replication threads and
  thus depends on respective "main" instances (those not using
  "--request-only") to perform event and hook processing.  Each
  worker instance needs to share the filesystem with a main instance.
  Worker instances can not serve the "/+status" URL which must
  always be routed to the main instance.


2.6.1 (unreleased)
-----------------

- add more info when importing data.  Thanks Marc Abramowitz for the PR.


2.6.0 (2016-01-29)
------------------

- fix issue262: new experimental option --offline-mode will prevent
  devpi-server from even trying to perform network requests and it
  also strip all non-local release files from the simple index.
  Thanks Daniel Panteleit for the PR.

- fix issue304: mark devpi-server versions older than 2.2.x as incompatible
  and requiring an import/export cycle.

- fix issue296: try to fetch files from master again when requested, if there
  were checksum errors during replication.

- if a user can't be found during authentication (with ``setup.py upload`` for
  example), then the http return code is now 401 instead of 404.

- fix issue293: push from root/pypi to another index is now supported

- fix issue265: ignore HTTP(S) proxies when checking if the server is
                already running.

- Add ``content_type`` route predicate for use by plugins.


2.5.3 (2015-11-23)
------------------

- fix a bug that resulted from accessing a non-existing project on 
  root/pypi where upstream does not contain the X-PYPI-LAST-SERIAL
  header usually.  Thanks Matthias Bach.


2.5.2 (2015-11-20)
------------------

- recognize "pex" for redirections of user/index/NAME to
  user/index/+simple/NAME just like we do with pip/setuptools.

- fix py2 incompatibility introduced with 2.5.1 where we used
  a unicode header and pyramid only likes str-headers.


2.5.1 (2015-11-20)
------------------

- fix issue289: fix simple page serving on replicas


2.5.0 (2015-11-19)
------------------

- fix a regression of 2.3.0 which would cause many write-transactions
  for mirrored simple-page entries that didn't change.  Previous to the fix,
  accesses to mirrored simple pages will result in a new
  write-transaction every 30 minutes if the page is accessed which
  is likely on a somewhat busy site.  If you running with replicas
  it is recommended to do an an export/import cycle to remove all 
  the unneccessary writes that were produced since devpi-server-2.3.0.
  They delay the setup of new replicas considerably.

- add info about pypi_whitelist on simple page when root/pypi is blocked for
  a project.

- replica simple-page serving will not unneccessarily wait for new 
  simple-page entries to arrive at the replication side if the master 
  does not return any changes in the initial simple-page request.
  Previously a replica would wait for the replication-thread to catch
  up even if no links changed.

- fix setup.py to work on py34 and with LANG="C" environments.
  Thanks Jason R. Coombs.

- fix issue284: allow users who are listed in acl_upload to delete packages


2.4.0 (2015-11-11)
------------------

- NOTE: devpi-server-2.4 is compatible to data from devpi-server-2.3 but
  not the other way round.  Once you run devpi-server-2.4 you can not go
  back. It's always a good idea to make a backup before trying a new version :)

- NOTE: if you use ``--logger-cfg`` with .yaml files you will need to
  install pyyaml yourself as devpi-server-2.4 dropped it as a direct
  dependency as it does not install for win32/python3.5 and is 
  not needed for devpi-server operations except for logging configuration.
  Specifying a ``*.json`` file always works.

- add timeout to replica requests

- fix issue275: improve error message when a serverdir exists but has no
  version

- improve testing mechanics and name normalization related to storing doczips

- refine keyfs to provide lazy deep readonly-views for
  dict/set/list/tuple types by default.  This introduces safety because
  users (including plugins) of keyfs-values can only write/modify a value
  by explicitly getting it with readonly=False (thereby deep copying it)
  and setting it with the transaction.  It also allows to avoid unnecessary
  copy-operations when just reading values.

- fix issue283: pypi cache didn't work for replicas.

- performance improvements for simple pages with lots of releases.
  this also changed the db layout of the caching from pypi.python.org mirrors
  but will seamlessly work on older data, see NOTE at top.

- add "--profile-requests=NUM" option which turns on per-request
  profiling and will print out after NUM requests are executed
  and then restart profiling.

- fix tests for pypy. We officially support pypy now.


2.3.1 (2015-09-14)
------------------

- fix issue272: require devpi-common >= 2.0.6

- recognize newly registered PyPI projects, now that we don't watch the
  PyPI changelog anymore


2.3.0 (2015-09-10)
------------------

- switched to semantic versioning. Only major revisions will ever require an
  export/import cycle.

- fix issue260: Log identical upload message on level "info"

- Log upload trigger message on level "warn"

- The PyPI changelog isn't watched for changes anymore.
  Instead we cache release data for 30 minutes, this can be adjusted with the
  ``--mirror-cache-expiry`` option.

- fix issue251: Require and validate the "X-DEVPI-SERIAL" from master in
  replica thread

- fix issue258: fix FileReplicationError representation for proper logging

- fix issue256: if a project removes all releases from pypi or the project is
  deleted on pypi, we get a 404 back. In that case we now return an empty list
  of releases instead of returning an UpstreamError.

- Change nginx template to serve HEAD in addition to GET requests of files
  directly instead of proxying to devpi-server

- make keyfs cache size configurable via "--keyfs-cache-size" option and
  increase the default size to improve performance for installations with many
  writes


2.2.2 (2015-07-09)
------------------

- make replica thread more robust by catching more exceptions

- Remove duplicates in plugin version info

- track timestamps for event processing and replication and expose in /+status

- implement devpiweb_get_status_info hook for devpi-web >= 2.4.0 status messages

- UPGRADE NOTE: if devpi-web is installed, you have to request
  ``application/json`` for ``/+status``, or you might get a html page.

- address issue246: refuse uploading release files if they do not
  contain the version that was transferred with the metadata of
  the upload request.

- fix issue248: prevent change of index type after creation


2.2.1 (2015-05-20)
------------------

- fix issue237: fix wrong initial replica setup which would prevent
  initialization.  Thanks Stephan Erb.


2.2.0 (2015-05-13)
------------------

- add "--no-events" option to postpone running events after import
  to server start

- add new ``devpiserver_get_credentials`` plugin hook to extract credentials
  from request

- fix issue216: use sha256 instead of md5 checksums for serving own files
  (BACKWARD INCOMPATIBLE: needs export/import)

- parse arbitrary checksums from PyPI in preparation for 
  a pending change on pypi.python.org which will see 
  it serving sha256 checksums only.

- fix debug logging to actually show debug logs
  (logging was not properly reconfigured)

- make logging fully configurable via a config yaml/json
  (e.g., log to an external syslog server)

- fix issue221: avoid looking at file entries who are not part of a project
  (because they got deleted)

- fix issue217: systematically avoid using bytes in persisted dictionaries 
  to avoid any py2/py3 bytes/unicode issue.

- show actual instead of prospective replica serial in master /+status page 

- fix issue165: make off-line serving more robust when we know there is
  a change but pypi is currently not reachable (just serve the old cached
  links and issue an error to the logs)

- fix flaky devpi-server "--start" startup detection which would
  previously assume success if another server was already running on
  the address/port we want to run on. 

- fix importing of indexes with custom_data and importing of
  documentation which follows uncommon package naming

- fix issue228: when a stage is deleted don't veriy if it was root/pypi
  because you cannot delete root/pypi anyway.

- fix issue232: pypi-refresh now works better for projects which have  
  have a non-nomalized projectname, and also works better across replication.

- add new ``devpiserver_indexconfig_defaults`` plugin hook to add key names for
  settings in the index configuration.

- add new ``devpiserver_on_upload_sync`` plugin hook and use it to move the
  Jenkins triggering to the ``devpi-jenkins`` plugin.

- rename hooks: ``devpiserver_auth_credentials`` to
  ``devpiserver_get_credentials`` and ``devpiserver_run_commands`` to
  ``devpiserver_cmdline_run``.

- add ``--hard-links`` option to use hard links for releases and doc zips
  during export.

- speed up detecting replica/master mismatches and let a replica
  instantly die if it talks to a master that doesn't match the
  master id the replica is operating for.


2.1.5 (2015-03-16)
------------------

- fix devpi-ldap issue17: the push command directly used the username instead
  of using a general permission check, that caused groups in acl_upload to not
  be honored.
- fix issue171: "devpi push" of an existing package fails on non volatile index
  and overwrites on volatile.
- before devpi-server 2.1.5 it was possible to upload multiple documentation
  zip files for the same package version if the filename differed in case, this
  broke export and replication of server state and the documentation view.
  Now the newest upload will be used and older ones ignored.

- fix issue217: try harder to avoid using "bytes" in python2 to allow
  py2/py3 master/replica setups and generally have more type-uniform bytes.


2.1.4
----------------

- fix issue214: the whitelisting code stopped inheritance too early.

- fix regression: easy_install went to the full simple project list for a
  non existing project.

- When uploading an existing version to a non-volatile index, it's now a
  no op instead of an error if the content is identical. If the content is
  different, it's still an error.

- Uploading documentation to non-volatile indexes is now protected the same
  way as packages.

- added code to allow filtering on packages with stable version numbers.

- Change nginx template to set the X-outside-url header based on the
  requested URL.  This makes it possible to connect by IP address when
  the server name is not in DNS.

2.1.3
----------------

- fix replication when files with identical name are later changed. This can
  happen with toxresults. These kind of errors are tracked and when a later
  changeset fixes them, the error is removed. The errors are exposed through
  the /+status view of replica servers.

- fix issue179: protect deletion of versions 

- fix issue176: better allow replicas to export their state by removing 
  an obsolete way of normalizing project names upon export (nowadays,
  project names should be normalized already and normalization
  is bound to change/be refined further for devpi-server-2.2)

- fix replication when a "volatile" file like egg-links from
  repositories are involved: a master will not re-fetch such files
  but rather use the existing one if the request comes from a replica.

2.1.2
----------------

- fix issue172: avoid traceback when user/index/name/version is accessed.

- fix issue170: ensure that we parse the prospective pip-6.0 user agent
  string properly so that using the username/index url works with pip.
  Thanks Donald Stufft and Florian Schulze.

- fix issue158: redirect to normalized projectname for all GET views.

- fix issue169: change /+status to expose "event_serial" as "the last
  event serial that was processed".  document "serial" and
  "event-serial" and also refine internals wrt to "event-serial" so that
  it means the "last serial for which events have been processed"

2.1.1
----------------

- fix replication issue reported by a customer: if a replica lags
  behind a master and a file was created and then deleted meanwhile,
  the replica would get stuck with a FileReplicationError.  We now
  let the master report a 410 GONE code so that the replica knows
  it can safely proceed because the file was deleted later anyways.

- generate "systemd" configuration example when "--gen-config" is issued.
  Thanks Pavel Sedlak.

- fix issue109: fix relative URLs in simple index pages and 404 errors on
  uploading toxresults and downloading files when serving under an outside URL
  with a sub path.  Thanks to Joe Holloway for detailed infos.

- drop limitation on maximum documentation size. Body size is now only
  controlled by frontends such as nginx. Thanks Stephan Erb.

- use newer version of virtualenv for jenkins trigger. Thank brunsgaard.

2.1.0
----------------

- make replication more precise: if a file cannot be replicated,
  fail with an error log and try again in a few seconds.
  This helps to maintain a consistent replica and discover 
  the potential remaining bugs in the replication code.

- add who/when metadata to release files, doczips and test results
  and preserve it during push operations so that any such file provides
  some history which can be visualized via the web-plugin.  The metadata
  is also exposed via the json API (/USER/INDEX/PROJECTNAME[/VERSION])

- fix issue113: provide json status information at /+status including roles 
  and replica polling status, UUIDs of the repository. See new
  server status docs for more info.

- support for external authentication plugins: new devpiserver_auth_user 
  hook which plugins can implement for user/password validation and
  for providing group membership.

- support groups for acl_upload via the ":GROUPNAME" syntax. This
  requires an external authentication plugin that provides group
  information.

- on replicas return auth status for "+api" requests 
  by relaying to the master instead of using own key.

- add "--restrict-modify" option to specify users/groups which can create,
  delete and modify users and indices.

- make master/replica configuration more permanent and a bit safer
  against accidental errors: introduce "--role=auto" option, defaulting
  to determine the role from a previous invocation or the presence of the
  "--master-url" option if there was no previous invocation.  Also verify
  that a replica talks to the same master UUID as with previous requests.

- replaced hack from nginx template which abused "try_files" in "location /"
  with the recommended "error_page"/"return" combo.
  Thanks Jürgen Hermann

- change command line option "--master" to "--master-url"

- fix issue97: remove already deprecated --upgrade 
  option in favor of just using --export/--import

- actually store UTC in last_modified attribute of release files instead of
  the local time disguising as UTC.  preserve last_modified when pushing 
  a release.  

- fix exception when a static resource can't be found.

- address issue152: return a proper 400 "not registered" message instead
  of 500 when a doczip is uploaded without prior registration.

- add OSX/launchd example configuration when "--gen-config" is issued.
  thanks Sean Fisk.

- fix replica proxying: don't pass original host header when relaying a
  modifying request from replica to master.

- fix export error when a private project doesnt exist on pypi

- fix pushing of a release when it contains multiple tox results.

- fix "refresh" button on simple pages on replica sites

- fix an internal link code issue possibly affecting strangeness
  or exceptions with test result links

- be more tolerant when different indexes have different project names 
  all mapping to the same canonical project name.

- fix issue161: allow "{pkgversion}" to be part of a jenkins url

2.0.6
----------------

- log version information of all found plugins on startup.

2.0.5
----------------

- fix issue145: restrict devpi_common dependency so that a future
  "pip install 'devpi-server<2.0'" has a higher chance of working.

- fix issue144: fix interaction with requests-2.4.0 -- 
  use new devpi-common-offered "Errors" enumeration to check for exceptions.

- add '*' as possible option for pypi_whitelist to whitelist all packages of
  an index at once. Refs issue110

- outside url now works with paths, so you can host a devpi server on something
  like http://example.com/foo/

- fix issue84: during upload: if a previously registered name diverges from a freshly
  submitted one take the previously registered one.  This can happen when uploading
  wheels and in other situations.

- fix issue132: during exporting use whatever name comes with the
  versiondata instead of trying too hard to assert consistency of different
  versions.

- fix issue130: fix deletion of users so that is properly deletes all
  indexes and projects and files on each index.

2.0.4
----------------

- fix issue139: adapt to a recent change in pypi which now serves
  under URLs using normalized project names instead of the "real" registered name
  Thanks Timothy Allen and others for sorting this out.
  
- fix issue129: fix __init__ provided version and add a test that it always matches
  the one which pkg_resources sees (which gets it effectively from setup.py)

2.0.3
----------------

- fix issue128: a basic auth challenge needs to be sent back on submit when no
  authorization headers are sent with the post request.

2.0.2
----------------

- fix issue120: link to "upgrade" section from main index page.

- preserve http reason string for setup.py submit through replica proxying

- proper error message when "devpi push X" uses an X that comes from 
  a base index or is not existent

- fix issue121: depend on py-1.4.23 to fix python3.4 compatibility
  for a venusian/py34/py interaction import oddity.

- fix issue126: handle deletion of pypi project cache entries correctly 
  (i.e. ones that are triggered by "refresh" on simple page).

- Add special handling of ":ANONYMOUS:" user in acl_upload to allow anonymous
  submit.

- fix nginx template so that when used in a replica setting the master
  always answers HEAD requests without nginx short-cirtcuiting it.

- increase internal cache size to improve performance when many indexes
  and projects are served.

2.0.1
----------------

- fix regression which prevented the basic authentication for the setuptools
  upload/register commands to fail. Thanks Florian Schulze.

- fix issue106: better error messages on upload failures.
  And better allow auto-registration when uploading release files.

2.0.0
----------------

- major revamp of the internal core of devpi to support
  replication (both master and server code), a plugin architecture
  with the new devpi-web plugin providing a new web interface.
  Mostly done by Florian Schulze and Holger Krekel.

- moved all html views except for files and the simple index to new
  devpi-web package. Thanks to Florian Schulze for the PR.

- implement issue103: By default if you register a package in an index,
  no lookup on pypi is made for that package anymore. You have to add the
  package to the pypi_whitelist of the index to let pypi releases be mixed in.
  This is to prevent malicious uploads on pypi to overwrite private packages.

- change json api to get rid of the different meaning of URLs with and
  without a trailing slash. "/{user}/" is now the same as "/user" and always
  lists indices.  "/{user}/{index}" and "/{user}/{index}/ now always
  lists the index config and the contained per-stage projects
  (not inherited ones).

- switch the wsgi app to use Pyramid and waitress for WSGI serving.

- don't refresh releaselinks from the mirroring thread but rather
  rely on the next access to do it.

- fix issue98: deleting a project config or a project version now accepts
  names which map to the canonical name of a project.

- fix issue82 and fix issue81: root/pypi now provides the same
  attributes as normal indexes and results in a 409 MethodNotAllowed
  http code when trying to change the config.

- fix issue91: make serverport available as well. Thanks David Bonner.

- fix issue100: support large file uploads.  As we switched away from 
  bottle to pyramid, the body-size limit is gone.

- fix issue99: make "devpi-server --start" etc work when devpi-server
  is not itself on PATH (by using sys.argv[0] for finding the binary)

- fix issue84: uploading of wheels where the registered package name 
  has an underscore works despite a wheel's metadata carrying
  hyphens instead.  At submit-file time we now lookup the registered
  name and use that instead of assuming the one coming with the wheel
  is the correct one.

- add refresh button on root/pypi project simple index pages which clears the
  internal cache to force a refetch from PyPI.

- implement issue75: We use the custom X-Devpi-Auth header for authentication
  now, instead of overwriting the Authentication header.

- added experimental support for using client certificates when running as a
  replica of a server running behind a proxy

1.2.2
----------------

- fix issue78: create less directories for pypi package files by
  splitting the md5 part into two. Avoids TooManyLinks errors in
  large installations.

- fix --stop on windows.  Thanks to Christian Ullrich for the PR.

- fix issue79: interoperate with pip-1.5 by interpreting accept
  header as "*/*" as html_preferred.  Thanks Richard Jones.

- use latest virtualenv-1.11.2 when bootstrapping on jenkins

- fix issue89: adapt for bottle changes in 0.12.1.  Thanks 
  Alexey Sveshnikov.

1.2.1
----------------

- fix an import issue for doc files which were wrongly tied to a newer
  version of a base index. now version "auto" detection for storing
  doc files only works within a stage.  Thanks Laurent Brack for bringing
  it up and providing the repo.

- fix issue66: api endpoints now also respect --outside-url setting
  so that you can serve devpi from a subpath.  Thanks for Fabian
  Snovna for reporting and analysis.

- fix issue63: skip egg links that go to a directory (this requires
  doing a SVN checkout which devpi-server does not do).  Thanks
  Ken Jung for analyzing the problem.

- fix issue68: don't derive metadata from filename but instead
  look it up in metadata or submitted form.

- fix cache-invalidation when normalized_project_name != real_name
  (e.g. for Django but also many others). addresses issue59.

- add newline to simple list output for better human readability of the
  page (thanks Brandon Maister)

- make xmlrpc calls to pypi's changelog API use "requests" sessions 
  so that http proxies are respected there as well (fixes issue58).
  thanks to riehlm for identifying the problem and testing the fix.

- internally refactor and consolidate mocking against requests library

- --upgrade-state will upgrade now between major.minor/major.minor+1 changes.

1.2
----------------

- serve links to files on simple pages and index root as relative
  paths so that it works more nicely with proxy-pass server setups.
  fixes issue56.

- make devpi-server and devpi-common python3.3 compatible, addresses
  issue57

- use system http/s proxy settings from devpi-server.  fixes issue58.

- refactor locations to allow nginx serving static files more directly.
  Also updated nginx template accordingly.

- rework "--upgrade-state" to detect the state version of the server dir
  and create an appropriate virtualenv with a devpi-server install in order
  to export data, and then import that version.

- allow to use /user/index as indexserver url for pip/easy_install by
  redirecting non-json queries to /user/index/PROJ[/] to 
  /user/index/+simple/PROJ/

- fix submission of multi-value fields like "classifiers" or "platform"
  (previously they would be wrongly collapsed to become the last value of a list)

- fix normalization import/export issue: pypi names take precendence
  for defining the "real" name of a project.

- always store uploaded documentation with a version.  While 
  "devpi upload" will make sure to pass in the version, "setup.py upload_docs"
  will not pass in a version.  In the latter case, devpi-server assumes
  the documentation belongs to the highest yet registered release.
  This change requires exporting with devpi-1.1 and importing with devpi-1.2
  in order to properly store versioned docs internally.

- use types/url/metadata/validation functionality of new depdency devpi_common 

- internal cleanup using pytest-flakes

- make devpi-server use a proper UserAgent string

1.1
----------------

- systematically test pypi/mirror code against all 34K pypi projects
  so that we know that all http/https installable archive links that pypi offers 
  are correctly recognized by devpi-server's root/pypi index.

- if no pypi mirror state is known, devpi-server now calls
  pypi to obtain names/serials.  It will fail to start
  if no such initial connection is possible.  Once a first mirror
  state is known, subsequent devpi-server starts will
  not perform this initial query.

- speed up and make more reliable all operations on private packages which
  have no pypi.python.org release: we can now determine if a project
  exists on pypi and under which name exactly without
  remote queries or redirects to pypi.python.org.

- fix issue45: register/upload package names are now properly 
  validated and redirects take place if e.g. a project was
  registered as "name-sub" and "+simple/name_sub" is queried.

- new --upgrade-state command to allow for easy and safe
  in-place upgrading of server state.  This is not guranteed
  to be possible for all future releases which might require
  using --export with an older version and --import with a newer
  version.

- new --export/--import options to dump and import server contents:
  users, indexes, docs, release files and (test) attachments.
  Note that root/pypi (PyPI-caching information) will not be exported/imported.
  (maybe in the future if there is demand). 

- fix issue49: both push and import/export now support docfiles.  Note,
  however, that docfiles relate to a project as a whole and are not tied
  to a particular version.  This property is inherited from the PyPI
  standard upload_docs action and cannot be changed without interfering
  or replacing the upload_docs protocol of setuptools/sphinx.

- fix issue51: return 200 code if release file is successfully uploaded 
  but jenkins could not be triggered (previously returned 500)

- reject simple/NAME if NAME contains non-ascii characters
  (PEP426 naming rules)

- devpi-server now returns a X-DEVPI-API-VERSION and
  X-DEVPI-SERVER-VERSION header.  For future incompatible changes 
  these versions allow clients to reject interactions.

- also add ".serverversion" file and write it if it does not
  exist, and make devpi-server use it to verify if
  operating on a compatible server data layout, otherwise bail out.

- address issue43: --gendeploy now uses pip without --pre and
  explicitely instructs pip to install the exact same version 
  of devpi-server with which --gendeploy is issued.

- fix issue46 -- for GET /root/pypi/ only show a link to the
  simple page instead of computing "latest in-stage packages"
  which is only useful for devpi's user indices.

- fix issue37: upload with expired login causes proper 401


1.0
----------------

- rename "--datadir" to "serverdir" to better match
  the also picked up DEVPI_SERVERDIR environment variable.

- fix a strange effect in that sometimes tools ask to receive
  a package url with a "#md5=..." arriving at the server side.
  We now strip that part out before trying to serve the file.

- on startup don't create any initial indexes other 
  than the "root/pypi" pypi caching mirror.

- introduce ``--start``, ``--stop`` and ``--log`` commands for
  controling a background devpi-server run. (these commands
  previously were implemented with the devpi-client and the "server"
  sub command)

- fix issue27: provide full list of pypi names in root/pypi's simple
  view (and simple pages from inheriting indices)

- default to "eventlet" server when creating deployment with --gendeploy

- fix issue25: return 403 Forbidden when trying to delete the root user.

- fix name mangling issue for pypi-cache: "project_name*" is now matched
  correctly when a lookup for "project-name" happens.

- fix issue22: don't bypass CDN by default, rather provide an
  "--bypass-cdn" option to do it (in case you have cache-invalidation troubles)

- fix issue20 and fix issue23: normalize index specs internally ("/root/dev" ->
  "root/dev") and check if base indices exist.

- add Jenkins build job triggering for running the tests for a package
  through tox.

- inheritance cleanup: inherited versions for a project are now shadowed
  and not shown anymore with get_releaselinks() or in +simple pages
  if the "basename" is exactly shadowed.

- fix issue16: enrich projectconfig json with a "+shadow" file which
  lists shadowed "versions"

- initial wheel support: accept "whl" uploads and support caching 
  of whl files from pypi.python.org

- implemented internal push operation between devpi indexes

- show "docs" link if documentation has been uploaded

- pushing releases to pypi.python.org will now correctly 
  report the filetype/pyversion in the metadata.

- add setting of acl_upload for indexes.   Only the owning
  user and acl_upload users may upload releases, files 
  or documentation to an index.

- add --passwd USER option for setting a user's password server-side

- don't require email setting for creating users

0.9.4
----------------

- fix issue where lookups into subpages of the simple index
  (simple/NAME/VER) would not trigger a 404 as they should.

0.9.3
----------------

- fixed issue9: caching of packages where upstream provides no
  last-modified header now works.

- fixed issue8: only http/https archives are allowed and other
  schemes (such as ftp) are silently skipped

- added support for REST DELETE methods of projects and versions on an index

- added "argcomplete" support for tab completion on options
  (thanks to Anthon van der Neut)

0.9.2
----------------

- fix /USER/INDEXNAME root views to contain only latest in-stage packages

- make +api calls return bases so that "devpi use" can show them

0.9.1
----------------

- return 404 for submits to root/pypi

- properly sorted release file links on stage indexes

- "push" method on indexes for transfering release files to another
  pypi index

- properly handle urls from indexes with ~ and other special chars

- fix root/pypi and root/dev page serving in various cases

0.9.0
----------------

- implement more precise pypi.python.org CDN/caching invalidation
  technique, using the most recent PyPI API ("X-PYPI-LAST-SERIAL" 
  on simple pages and xmlrpc.list_packages_with_serial()).
  also simplify background tasks to become only one async 
  task doing both changelog checking and triggering updates.

- use a filesystem based storage mechanism instead of Redis

- prevent automatic decoding of gzip files in case of content encoding

- XXX preliminarily introduce new int/dev, int/prod indexes where int/dev 
  inherits packages from both int/prod and ext/pypi.  

- XXX introduce preliminary support for client-side "devpi" workflow tool

- allow uploads to int/dev

- if no crontab exists for a user, simply create one
  instead of erroring out.  Thanks Andi Albrecht.

- internal refactoring for better organisation of redis access


0.8.5
----------------

- re-fix issue6: tests and fixes for django-debug-toolbar
  where recursive scraping was accidentally triggered

- remove fine-grained http caching for now because caching 
  on the index level seems enough.  This avoids an issues that
  occured when installing icalendar and also some offline/online
  state change issues.  

- added a note to README for how to upgrade --gendeploy installs

- remove general dependency on virtualenv which 
  is only needed for --gendeploy.  Adapt docs accordingly.

- remove dependency on pip by shifting the relevant 
  scraping bits directly to _pip.py

0.8.4
----------------

- use pip's link parser rather than beautifulsoup
  to benefit from link parsing code tested out 
  and maintained in the wild.  Adapt README.

- skip a test if crontab command is not present

  (thanks Markus Zapke-Gruendemann)

- release 0.8.3 is not useable

0.8.2
------------------------------

- fix issue6 - some edge cases for link parsing uncovered
  by BeautifulSoup and CouchApp installs. Thanks Anton Baklanov.

- fix issue5 - require minimal versions for deps, thanks Andi Albrecht

- remove superflous include lines in MANIFEST.in


0.8.1
------------------------------

- fix: change gendeployed supervisord.conf  to not autostart
  processes on "devpi-ctl" invocations.  "devpi-ctl help"
  would autostart the processes after a shutdown which is
  not very intuitive.  This is actually compatible with the 
  documentation.

- refactor --gendeploy related code to be in gendeploy.py

- fix: fixate path of devpi-server in gendeployed configuration
  to point to the freshly installed devpi-server. also add
  a note to the README.

0.8
------------------------------

- introduce "--gendeploy=TARGETDIR" for generating a virtualenv
  directory with supervisor-based configuration in TARGETDIR/etc
  and a TARGETDIR/bin/devpi-ctl helper to control the running
  of devpi-server and redis-server processes.

- fix issue4: keep the "changelog" thread active across
  network/reachability errors.  Thanks Laurent Brack.

- use argparse instead of optparse, simplify and group options

- fix python2.6 and simplify logging configuration

0.7
---

-  Initial release
<|MERGE_RESOLUTION|>--- conflicted
+++ resolved
@@ -1,18 +1,16 @@
 3.0.0 (unreleased)
 ------------------
 
-<<<<<<< HEAD
 - add ``--no-root-pypi`` option which prevents the creation of the
   ``root/pypi`` mirror instance on first startup.
+
+- added optional ``title`` and ``description`` options to users and indexes.
 
 - new indexes have no bases by default anymore. If you want to be able to
   install pypi packages, then you have to explicitly add ``root/pypi`` to
   the ``bases`` option of your index.
-=======
-- added optional ``title`` and ``description`` options to users and indexes.
 
 - added optional ``custom_data`` option to users.
->>>>>>> d2d05e5c
 
 - generalized mirroring to allow adding mirror indexes other than only PyPI
 
