2.2.3.dev0
----------

- switched to semantic versioning. Only major revisions will ever require an
  export/import cycle.

- fix issue260: Log identical upload message on level "info"

- Log upload trigger message on level "warn"

- The PyPI changelog isn't watched for changes anymore.
  Instead we cache release data for 30 minutes, this can be adjusted with the
  ``--mirror-cache-expiry`` option.

- fix issue251: Require and validate the "X-DEVPI-SERIAL" from master in
  replica thread

- fix issue258: fix FileReplicationError representation for proper logging

- fix issue256: if a project removes all releases from pypi or the project is
  deleted on pypi, we get a 404 back. In that case we now return an empty list
  of releases instead of returning an UpstreamError.

<<<<<<< HEAD
- make keyfs cache size configurable via "--keyfs-cache-size" option and
  increase the default size to improve performance for installations with many
  writes

=======
- Change nginx template to serve HEAD in addition to GET requests of files
  directly instead of proxying to devpi-server
>>>>>>> 690d6062


2.2.2 (2015-07-09)
------------------

- make replica thread more robust by catching more exceptions

- Remove duplicates in plugin version info

- track timestamps for event processing and replication and expose in /+status

- implement devpiweb_get_status_info hook for devpi-web >= 2.4.0 status messages

- UPGRADE NOTE: if devpi-web is installed, you have to request
  ``application/json`` for ``/+status``, or you might get a html page.

- address issue246: refuse uploading release files if they do not
  contain the version that was transferred with the metadata of
  the upload request.

- fix issue248: prevent change of index type after creation


2.2.1 (2015-05-20)
------------------

- fix issue237: fix wrong initial replica setup which would prevent
  initialization.  Thanks Stephan Erb.


2.2.0 (2015-05-13)
------------------

- add "--no-events" option to postpone running events after import
  to server start

- add new ``devpiserver_get_credentials`` plugin hook to extract credentials
  from request

- fix issue216: use sha256 instead of md5 checksums for serving own files
  (BACKWARD INCOMPATIBLE: needs export/import)

- parse arbitrary checksums from PyPI in preparation for 
  a pending change on pypi.python.org which will see 
  it serving sha256 checksums only.

- fix debug logging to actually show debug logs
  (logging was not properly reconfigured)

- make logging fully configurable via a config yaml/json
  (e.g., log to an external syslog server)

- fix issue221: avoid looking at file entries who are not part of a project
  (because they got deleted)

- fix issue217: systematically avoid using bytes in persisted dictionaries 
  to avoid any py2/py3 bytes/unicode issue.

- show actual instead of prospective replica serial in master /+status page 

- fix issue165: make off-line serving more robust when we know there is
  a change but pypi is currently not reachable (just serve the old cached
  links and issue an error to the logs)

- fix flaky devpi-server "--start" startup detection which would
  previously assume success if another server was already running on
  the address/port we want to run on. 

- fix importing of indexes with custom_data and importing of
  documentation which follows uncommon package naming

- fix issue228: when a stage is deleted don't veriy if it was root/pypi
  because you cannot delete root/pypi anyway.

- fix issue232: pypi-refresh now works better for projects which have  
  have a non-nomalized projectname, and also works better across replication.

- add new ``devpiserver_indexconfig_defaults`` plugin hook to add key names for
  settings in the index configuration.

- add new ``devpiserver_on_upload_sync`` plugin hook and use it to move the
  Jenkins triggering to the ``devpi-jenkins`` plugin.

- rename hooks: ``devpiserver_auth_credentials`` to
  ``devpiserver_get_credentials`` and ``devpiserver_run_commands`` to
  ``devpiserver_cmdline_run``.

- add ``--hard-links`` option to use hard links for releases and doc zips
  during export.

- speed up detecting replica/master mismatches and let a replica
  instantly die if it talks to a master that doesn't match the
  master id the replica is operating for.


2.1.5 (2015-03-16)
------------------

- fix devpi-ldap issue17: the push command directly used the username instead
  of using a general permission check, that caused groups in acl_upload to not
  be honored.
- fix issue171: "devpi push" of an existing package fails on non volatile index
  and overwrites on volatile.
- before devpi-server 2.1.5 it was possible to upload multiple documentation
  zip files for the same package version if the filename differed in case, this
  broke export and replication of server state and the documentation view.
  Now the newest upload will be used and older ones ignored.

- fix issue217: try harder to avoid using "bytes" in python2 to allow
  py2/py3 master/replica setups and generally have more type-uniform bytes.


2.1.4
----------------

- fix issue214: the whitelisting code stopped inheritance too early.

- fix regression: easy_install went to the full simple project list for a
  non existing project.

- When uploading an existing version to a non-volatile index, it's now a
  no op instead of an error if the content is identical. If the content is
  different, it's still an error.

- Uploading documentation to non-volatile indexes is now protected the same
  way as packages.

- added code to allow filtering on packages with stable version numbers.

- Change nginx template to set the X-outside-url header based on the
  requested URL.  This makes it possible to connect by IP address when
  the server name is not in DNS.

2.1.3
----------------

- fix replication when files with identical name are later changed. This can
  happen with toxresults. These kind of errors are tracked and when a later
  changeset fixes them, the error is removed. The errors are exposed through
  the /+status view of replica servers.

- fix issue179: protect deletion of versions 

- fix issue176: better allow replicas to export their state by removing 
  an obsolete way of normalizing project names upon export (nowadays,
  project names should be normalized already and normalization
  is bound to change/be refined further for devpi-server-2.2)

- fix replication when a "volatile" file like egg-links from
  repositories are involved: a master will not re-fetch such files
  but rather use the existing one if the request comes from a replica.

2.1.2
----------------

- fix issue172: avoid traceback when user/index/name/version is accessed.

- fix issue170: ensure that we parse the prospective pip-6.0 user agent
  string properly so that using the username/index url works with pip.
  Thanks Donald Stufft and Florian Schulze.

- fix issue158: redirect to normalized projectname for all GET views.

- fix issue169: change /+status to expose "event_serial" as "the last
  event serial that was processed".  document "serial" and
  "event-serial" and also refine internals wrt to "event-serial" so that
  it means the "last serial for which events have been processed"

2.1.1
----------------

- fix replication issue reported by a customer: if a replica lags
  behind a master and a file was created and then deleted meanwhile,
  the replica would get stuck with a FileReplicationError.  We now
  let the master report a 410 GONE code so that the replica knows
  it can safely proceed because the file was deleted later anyways.

- generate "systemd" configuration example when "--gen-config" is issued.
  Thanks Pavel Sedlak.

- fix issue109: fix relative URLs in simple index pages and 404 errors on
  uploading toxresults and downloading files when serving under an outside URL
  with a sub path.  Thanks to Joe Holloway for detailed infos.

- drop limitation on maximum documentation size. Body size is now only
  controlled by frontends such as nginx. Thanks Stephan Erb.

- use newer version of virtualenv for jenkins trigger. Thank brunsgaard.

2.1.0
----------------

- make replication more precise: if a file cannot be replicated,
  fail with an error log and try again in a few seconds.
  This helps to maintain a consistent replica and discover 
  the potential remaining bugs in the replication code.

- add who/when metadata to release files, doczips and test results
  and preserve it during push operations so that any such file provides
  some history which can be visualized via the web-plugin.  The metadata
  is also exposed via the json API (/USER/INDEX/PROJECTNAME[/VERSION])

- fix issue113: provide json status information at /+status including roles 
  and replica polling status, UUIDs of the repository. See new
  server status docs for more info.

- support for external authentication plugins: new devpiserver_auth_user 
  hook which plugins can implement for user/password validation and
  for providing group membership.

- support groups for acl_upload via the ":GROUPNAME" syntax. This
  requires an external authentication plugin that provides group
  information.

- on replicas return auth status for "+api" requests 
  by relaying to the master instead of using own key.

- add "--restrict-modify" option to specify users/groups which can create,
  delete and modify users and indices.

- make master/replica configuration more permanent and a bit safer
  against accidental errors: introduce "--role=auto" option, defaulting
  to determine the role from a previous invocation or the presence of the
  "--master-url" option if there was no previous invocation.  Also verify
  that a replica talks to the same master UUID as with previous requests.

- replaced hack from nginx template which abused "try_files" in "location /"
  with the recommended "error_page"/"return" combo.
  Thanks Jürgen Hermann

- change command line option "--master" to "--master-url"

- fix issue97: remove already deprecated --upgrade 
  option in favor of just using --export/--import

- actually store UTC in last_modified attribute of release files instead of
  the local time disguising as UTC.  preserve last_modified when pushing 
  a release.  

- fix exception when a static resource can't be found.

- address issue152: return a proper 400 "not registered" message instead
  of 500 when a doczip is uploaded without prior registration.

- add OSX/launchd example configuration when "--gen-config" is issued.
  thanks Sean Fisk.

- fix replica proxying: don't pass original host header when relaying a
  modifying request from replica to master.

- fix export error when a private project doesnt exist on pypi

- fix pushing of a release when it contains multiple tox results.

- fix "refresh" button on simple pages on replica sites

- fix an internal link code issue possibly affecting strangeness
  or exceptions with test result links

- be more tolerant when different indexes have different project names 
  all mapping to the same canonical project name.

- fix issue161: allow "{pkgversion}" to be part of a jenkins url

2.0.6
----------------

- log version information of all found plugins on startup.

2.0.5
----------------

- fix issue145: restrict devpi_common dependency so that a future
  "pip install 'devpi-server<2.0'" has a higher chance of working.

- fix issue144: fix interaction with requests-2.4.0 -- 
  use new devpi-common-offered "Errors" enumeration to check for exceptions.

- add '*' as possible option for pypi_whitelist to whitelist all packages of
  an index at once. Refs issue110

- outside url now works with paths, so you can host a devpi server on something
  like http://example.com/foo/

- fix issue84: during upload: if a previously registered name diverges from a freshly
  submitted one take the previously registered one.  This can happen when uploading
  wheels and in other situations.

- fix issue132: during exporting use whatever name comes with the
  versiondata instead of trying too hard to assert consistency of different
  versions.

- fix issue130: fix deletion of users so that is properly deletes all
  indexes and projects and files on each index.

2.0.4
----------------

- fix issue139: adapt to a recent change in pypi which now serves
  under URLs using normalized project names instead of the "real" registered name
  Thanks Timothy Allen and others for sorting this out.
  
- fix issue129: fix __init__ provided version and add a test that it always matches
  the one which pkg_resources sees (which gets it effectively from setup.py)

2.0.3
----------------

- fix issue128: a basic auth challenge needs to be sent back on submit when no
  authorization headers are sent with the post request.

2.0.2
----------------

- fix issue120: link to "upgrade" section from main index page.

- preserve http reason string for setup.py submit through replica proxying

- proper error message when "devpi push X" uses an X that comes from 
  a base index or is not existent

- fix issue121: depend on py-1.4.23 to fix python3.4 compatibility
  for a venusian/py34/py interaction import oddity.

- fix issue126: handle deletion of pypi project cache entries correctly 
  (i.e. ones that are triggered by "refresh" on simple page).

- Add special handling of ":ANONYMOUS:" user in acl_upload to allow anonymous
  submit.

- fix nginx template so that when used in a replica setting the master
  always answers HEAD requests without nginx short-cirtcuiting it.

- increase internal cache size to improve performance when many indexes
  and projects are served.

2.0.1
----------------

- fix regression which prevented the basic authentication for the setuptools
  upload/register commands to fail. Thanks Florian Schulze.

- fix issue106: better error messages on upload failures.
  And better allow auto-registration when uploading release files.

2.0.0
----------------

- major revamp of the internal core of devpi to support
  replication (both master and server code), a plugin architecture
  with the new devpi-web plugin providing a new web interface.
  Mostly done by Florian Schulze and Holger Krekel.

- moved all html views except for files and the simple index to new
  devpi-web package. Thanks to Florian Schulze for the PR.

- implement issue103: By default if you register a package in an index,
  no lookup on pypi is made for that package anymore. You have to add the
  package to the pypi_whitelist of the index to let pypi releases be mixed in.
  This is to prevent malicious uploads on pypi to overwrite private packages.

- change json api to get rid of the different meaning of URLs with and
  without a trailing slash. "/{user}/" is now the same as "/user" and always
  lists indices.  "/{user}/{index}" and "/{user}/{index}/ now always
  lists the index config and the contained per-stage projects
  (not inherited ones).

- switch the wsgi app to use Pyramid and waitress for WSGI serving.

- don't refresh releaselinks from the mirroring thread but rather
  rely on the next access to do it.

- fix issue98: deleting a project config or a project version now accepts
  names which map to the canonical name of a project.

- fix issue82 and fix issue81: root/pypi now provides the same
  attributes as normal indexes and results in a 409 MethodNotAllowed
  http code when trying to change the config.

- fix issue91: make serverport available as well. Thanks David Bonner.

- fix issue100: support large file uploads.  As we switched away from 
  bottle to pyramid, the body-size limit is gone.

- fix issue99: make "devpi-server --start" etc work when devpi-server
  is not itself on PATH (by using sys.argv[0] for finding the binary)

- fix issue84: uploading of wheels where the registered package name 
  has an underscore works despite a wheel's metadata carrying
  hyphens instead.  At submit-file time we now lookup the registered
  name and use that instead of assuming the one coming with the wheel
  is the correct one.

- add refresh button on root/pypi project simple index pages which clears the
  internal cache to force a refetch from PyPI.

- implement issue75: We use the custom X-Devpi-Auth header for authentication
  now, instead of overwriting the Authentication header.

- added experimental support for using client certificates when running as a
  replica of a server running behind a proxy

1.2.2
----------------

- fix issue78: create less directories for pypi package files by
  splitting the md5 part into two. Avoids TooManyLinks errors in
  large installations.

- fix --stop on windows.  Thanks to Christian Ullrich for the PR.

- fix issue79: interoperate with pip-1.5 by interpreting accept
  header as "*/*" as html_preferred.  Thanks Richard Jones.

- use latest virtualenv-1.11.2 when bootstrapping on jenkins

- fix issue89: adapt for bottle changes in 0.12.1.  Thanks 
  Alexey Sveshnikov.

1.2.1
----------------

- fix an import issue for doc files which were wrongly tied to a newer
  version of a base index. now version "auto" detection for storing
  doc files only works within a stage.  Thanks Laurent Brack for bringing
  it up and providing the repo.

- fix issue66: api endpoints now also respect --outside-url setting
  so that you can serve devpi from a subpath.  Thanks for Fabian
  Snovna for reporting and analysis.

- fix issue63: skip egg links that go to a directory (this requires
  doing a SVN checkout which devpi-server does not do).  Thanks
  Ken Jung for analyzing the problem.

- fix issue68: don't derive metadata from filename but instead
  look it up in metadata or submitted form.

- fix cache-invalidation when normalized_project_name != real_name
  (e.g. for Django but also many others). addresses issue59.

- add newline to simple list output for better human readability of the
  page (thanks Brandon Maister)

- make xmlrpc calls to pypi's changelog API use "requests" sessions 
  so that http proxies are respected there as well (fixes issue58).
  thanks to riehlm for identifying the problem and testing the fix.

- internally refactor and consolidate mocking against requests library

- --upgrade-state will upgrade now between major.minor/major.minor+1 changes.

1.2
----------------

- serve links to files on simple pages and index root as relative
  paths so that it works more nicely with proxy-pass server setups.
  fixes issue56.

- make devpi-server and devpi-common python3.3 compatible, addresses
  issue57

- use system http/s proxy settings from devpi-server.  fixes issue58.

- refactor locations to allow nginx serving static files more directly.
  Also updated nginx template accordingly.

- rework "--upgrade-state" to detect the state version of the server dir
  and create an appropriate virtualenv with a devpi-server install in order
  to export data, and then import that version.

- allow to use /user/index as indexserver url for pip/easy_install by
  redirecting non-json queries to /user/index/PROJ[/] to 
  /user/index/+simple/PROJ/

- fix submission of multi-value fields like "classifiers" or "platform"
  (previously they would be wrongly collapsed to become the last value of a list)

- fix normalization import/export issue: pypi names take precendence
  for defining the "real" name of a project.

- always store uploaded documentation with a version.  While 
  "devpi upload" will make sure to pass in the version, "setup.py upload_docs"
  will not pass in a version.  In the latter case, devpi-server assumes
  the documentation belongs to the highest yet registered release.
  This change requires exporting with devpi-1.1 and importing with devpi-1.2
  in order to properly store versioned docs internally.

- use types/url/metadata/validation functionality of new depdency devpi_common 

- internal cleanup using pytest-flakes

- make devpi-server use a proper UserAgent string

1.1
----------------

- systematically test pypi/mirror code against all 34K pypi projects
  so that we know that all http/https installable archive links that pypi offers 
  are correctly recognized by devpi-server's root/pypi index.

- if no pypi mirror state is known, devpi-server now calls
  pypi to obtain names/serials.  It will fail to start
  if no such initial connection is possible.  Once a first mirror
  state is known, subsequent devpi-server starts will
  not perform this initial query.

- speed up and make more reliable all operations on private packages which
  have no pypi.python.org release: we can now determine if a project
  exists on pypi and under which name exactly without
  remote queries or redirects to pypi.python.org.

- fix issue45: register/upload package names are now properly 
  validated and redirects take place if e.g. a project was
  registered as "name-sub" and "+simple/name_sub" is queried.

- new --upgrade-state command to allow for easy and safe
  in-place upgrading of server state.  This is not guranteed
  to be possible for all future releases which might require
  using --export with an older version and --import with a newer
  version.

- new --export/--import options to dump and import server contents:
  users, indexes, docs, release files and (test) attachments.
  Note that root/pypi (PyPI-caching information) will not be exported/imported.
  (maybe in the future if there is demand). 

- fix issue49: both push and import/export now support docfiles.  Note,
  however, that docfiles relate to a project as a whole and are not tied
  to a particular version.  This property is inherited from the PyPI
  standard upload_docs action and cannot be changed without interfering
  or replacing the upload_docs protocol of setuptools/sphinx.

- fix issue51: return 200 code if release file is successfully uploaded 
  but jenkins could not be triggered (previously returned 500)

- reject simple/NAME if NAME contains non-ascii characters
  (PEP426 naming rules)

- devpi-server now returns a X-DEVPI-API-VERSION and
  X-DEVPI-SERVER-VERSION header.  For future incompatible changes 
  these versions allow clients to reject interactions.

- also add ".serverversion" file and write it if it does not
  exist, and make devpi-server use it to verify if
  operating on a compatible server data layout, otherwise bail out.

- address issue43: --gendeploy now uses pip without --pre and
  explicitely instructs pip to install the exact same version 
  of devpi-server with which --gendeploy is issued.

- fix issue46 -- for GET /root/pypi/ only show a link to the
  simple page instead of computing "latest in-stage packages"
  which is only useful for devpi's user indices.

- fix issue37: upload with expired login causes proper 401


1.0
----------------

- rename "--datadir" to "serverdir" to better match
  the also picked up DEVPI_SERVERDIR environment variable.

- fix a strange effect in that sometimes tools ask to receive
  a package url with a "#md5=..." arriving at the server side.
  We now strip that part out before trying to serve the file.

- on startup don't create any initial indexes other 
  than the "root/pypi" pypi caching mirror.

- introduce ``--start``, ``--stop`` and ``--log`` commands for
  controling a background devpi-server run. (these commands
  previously were implemented with the devpi-client and the "server"
  sub command)

- fix issue27: provide full list of pypi names in root/pypi's simple
  view (and simple pages from inheriting indices)

- default to "eventlet" server when creating deployment with --gendeploy

- fix issue25: return 403 Forbidden when trying to delete the root user.

- fix name mangling issue for pypi-cache: "project_name*" is now matched
  correctly when a lookup for "project-name" happens.

- fix issue22: don't bypass CDN by default, rather provide an
  "--bypass-cdn" option to do it (in case you have cache-invalidation troubles)

- fix issue20 and fix issue23: normalize index specs internally ("/root/dev" ->
  "root/dev") and check if base indices exist.

- add Jenkins build job triggering for running the tests for a package
  through tox.

- inheritance cleanup: inherited versions for a project are now shadowed
  and not shown anymore with get_releaselinks() or in +simple pages
  if the "basename" is exactly shadowed.

- fix issue16: enrich projectconfig json with a "+shadow" file which
  lists shadowed "versions"

- initial wheel support: accept "whl" uploads and support caching 
  of whl files from pypi.python.org

- implemented internal push operation between devpi indexes

- show "docs" link if documentation has been uploaded

- pushing releases to pypi.python.org will now correctly 
  report the filetype/pyversion in the metadata.

- add setting of acl_upload for indexes.   Only the owning
  user and acl_upload users may upload releases, files 
  or documentation to an index.

- add --passwd USER option for setting a user's password server-side

- don't require email setting for creating users

0.9.4
----------------

- fix issue where lookups into subpages of the simple index
  (simple/NAME/VER) would not trigger a 404 as they should.

0.9.3
----------------

- fixed issue9: caching of packages where upstream provides no
  last-modified header now works.

- fixed issue8: only http/https archives are allowed and other
  schemes (such as ftp) are silently skipped

- added support for REST DELETE methods of projects and versions on an index

- added "argcomplete" support for tab completion on options
  (thanks to Anthon van der Neut)

0.9.2
----------------

- fix /USER/INDEXNAME root views to contain only latest in-stage packages

- make +api calls return bases so that "devpi use" can show them

0.9.1
----------------

- return 404 for submits to root/pypi

- properly sorted release file links on stage indexes

- "push" method on indexes for transfering release files to another
  pypi index

- properly handle urls from indexes with ~ and other special chars

- fix root/pypi and root/dev page serving in various cases

0.9.0
----------------

- implement more precise pypi.python.org CDN/caching invalidation
  technique, using the most recent PyPI API ("X-PYPI-LAST-SERIAL" 
  on simple pages and xmlrpc.list_packages_with_serial()).
  also simplify background tasks to become only one async 
  task doing both changelog checking and triggering updates.

- use a filesystem based storage mechanism instead of Redis

- prevent automatic decoding of gzip files in case of content encoding

- XXX preliminarily introduce new int/dev, int/prod indexes where int/dev 
  inherits packages from both int/prod and ext/pypi.  

- XXX introduce preliminary support for client-side "devpi" workflow tool

- allow uploads to int/dev

- if no crontab exists for a user, simply create one
  instead of erroring out.  Thanks Andi Albrecht.

- internal refactoring for better organisation of redis access


0.8.5
----------------

- re-fix issue6: tests and fixes for django-debug-toolbar
  where recursive scraping was accidentally triggered

- remove fine-grained http caching for now because caching 
  on the index level seems enough.  This avoids an issues that
  occured when installing icalendar and also some offline/online
  state change issues.  

- added a note to README for how to upgrade --gendeploy installs

- remove general dependency on virtualenv which 
  is only needed for --gendeploy.  Adapt docs accordingly.

- remove dependency on pip by shifting the relevant 
  scraping bits directly to _pip.py

0.8.4
----------------

- use pip's link parser rather than beautifulsoup
  to benefit from link parsing code tested out 
  and maintained in the wild.  Adapt README.

- skip a test if crontab command is not present

  (thanks Markus Zapke-Gruendemann)

- release 0.8.3 is not useable

0.8.2
------------------------------

- fix issue6 - some edge cases for link parsing uncovered
  by BeautifulSoup and CouchApp installs. Thanks Anton Baklanov.

- fix issue5 - require minimal versions for deps, thanks Andi Albrecht

- remove superflous include lines in MANIFEST.in


0.8.1
------------------------------

- fix: change gendeployed supervisord.conf  to not autostart
  processes on "devpi-ctl" invocations.  "devpi-ctl help"
  would autostart the processes after a shutdown which is
  not very intuitive.  This is actually compatible with the 
  documentation.

- refactor --gendeploy related code to be in gendeploy.py

- fix: fixate path of devpi-server in gendeployed configuration
  to point to the freshly installed devpi-server. also add
  a note to the README.

0.8
------------------------------

- introduce "--gendeploy=TARGETDIR" for generating a virtualenv
  directory with supervisor-based configuration in TARGETDIR/etc
  and a TARGETDIR/bin/devpi-ctl helper to control the running
  of devpi-server and redis-server processes.

- fix issue4: keep the "changelog" thread active across
  network/reachability errors.  Thanks Laurent Brack.

- use argparse instead of optparse, simplify and group options

- fix python2.6 and simplify logging configuration

0.7
---

-  Initial release
<|MERGE_RESOLUTION|>--- conflicted
+++ resolved
@@ -21,15 +21,12 @@
   deleted on pypi, we get a 404 back. In that case we now return an empty list
   of releases instead of returning an UpstreamError.
 
-<<<<<<< HEAD
+- Change nginx template to serve HEAD in addition to GET requests of files
+  directly instead of proxying to devpi-server
+
 - make keyfs cache size configurable via "--keyfs-cache-size" option and
   increase the default size to improve performance for installations with many
   writes
-
-=======
-- Change nginx template to serve HEAD in addition to GET requests of files
-  directly instead of proxying to devpi-server
->>>>>>> 690d6062
 
 
 2.2.2 (2015-07-09)
