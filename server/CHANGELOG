--- conflicted
+++ resolved
@@ -1,4 +1,3 @@
-<<<<<<< HEAD
 3.0.2 (Unreleased)
 ------------------
 
@@ -78,20 +77,14 @@
   always be routed to the main instance.
 
 
-2.6.1 (unreleased)
-=======
 2.6.1 (2016-02-03)
->>>>>>> 5339dd64
 ------------------
 
 - add more info when importing data.  Thanks Marc Abramowitz for the PR.
 
-<<<<<<< HEAD
-=======
 - include version in file paths in exported data to avoid possible
   name conflicts.
 
->>>>>>> 5339dd64
 
 2.6.0 (2016-01-29)
 ------------------
