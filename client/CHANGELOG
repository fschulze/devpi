--- conflicted
+++ resolved
@@ -4,13 +4,11 @@
 - use default "https://www.python.org/pypi" when no repository is set in .pypirc
   see https://docs.python.org/2/distutils/packageindex.html#the-pypirc-file
 
-<<<<<<< HEAD
 - fix issue152: when --upload-docs is given, make sure to first register
   and upload the release file before attempting to upload docs (the latter
   requires prior registration)
-=======
+
 - fix issue75: add info about basic auth to "url" option help of "devpi use".
->>>>>>> dbdb2bc1
 
 2.0.2
 ----------------
