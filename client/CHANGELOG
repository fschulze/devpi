2.6.5 (Unreleased)
------------------

<<<<<<< HEAD
- fix issue268: upload of docs with PEP440 version strings now works
=======
- fix issue362: close requests session, so all sockets are closed on exit
>>>>>>> dec6bfb9


2.6.4 (2016-07-15)
------------------

- fix issue337: ``devpi upload`` for packages that produce output during build
  now works.


2.6.3 (2016-05-13)
------------------

- update devpi-common requirement, so devpi-client can be installed in the same
  virtualenv as devpi-server 4.0.0.


2.6.2 (2016-04-28)
------------------

- ``devpi upload`` failed to use basic authentication and client certificate
  information.


2.6.1 (2016-04-27)
------------------

- fix issue340: basic authentication with ``devpi use`` didn't work anymore.


2.6.0 (2016-04-22)
------------------

- switching to another server with ``devpi use`` now reuses an existing
  authentication token as well as previously set basic auth and client cert.

- basic authentication is now stored at the devpi-server root instead of the
  domain root, so you can have more than one devpi-server on different paths
  with different basic auth.

- fix issue318: ``devpi test --index`` now accepts a URL, so one can test a
  package from another server without having to run ``devpi use`` first.


2.5.0 (2016-02-08)
------------------

- the ``user`` command now behaves slightly more like ``index`` to show
  current user settings and modify them.

- fix issue309: print server versions with ``devpi --version`` if available.
  This is only supported on Python 3.x because of shortcomings in older
  argparse versions for Python 2.x.

- fix issue310: with --set-cfg the ``index`` setting in the ``[search]``
  section would be set multiple times.

- fix getjson to work when no index but a server is selected

- allow full urls for getjson

- "devpi quickstart" is not documented anymore and will be removed
  in a later release.


2.4.1 (2016-02-01)
------------------

- fix issue308: properly handle index reconfiguration in the client API.
  thanks to Jacob Geiger for the report and an initial PR.


2.4.0 (2016-01-29)
------------------

- fix issue291: transfer file modes with vcs exports.  Thanks Sergey
  Vasilyev for the report.

- new option "--index" for "install", "list", "push", "remove", "upload" and
  "test" which allows to use a different than the current index without using
  "devpi use" before

- set ``index`` in ``[search]`` section of ``pip.cfg`` when writing cfgs, to
  support ``pip search``


2.3.2 (2015-11-11)
------------------

- fix git submodules for devpi upload. ``.git`` is a file not a folder for
  submodules. Before this fix the repository which contains the submodule was
  found instead, which caused a failure, because the files aren't tracked there.

- new option "devpi upload --setupdir-only" which will only
  vcs-export the directory containing setup.py. You can also
  set "setupdirs-only = 1" in the "[devpi:upload]" section
  of setup.cfg for the same effect.  Thanks Chad Wagner for the PR.


2.3.1 (2015-09-10)
------------------

- fix issue259: print server errors in client


2.3.0 (2015-07-09)
------------------

- fix issue247: possible password leakage to log in devpi-client

- new experimental "-d|--detox" option to run tests via the "detox" distributed testing
  tool instead of "tox" which runs test environments one by one.

- address issue246: make sure we use vcs-export also for building docs (and
  respect --no-vcs for all building activity)

- address issue246: copy VCS repo dir to temporary upload dir to help
  with setuptools_scm. Warn if VCS other than hg/git are used because
  we don't copy the repo in that case for now and thus cause incompatibility
  with setuptools_scm.

- (new,experimental) read a "[devpi:upload]" section from a setup.cfg file
  with a "formats" setting that will be taken if no "--formats" option
  is specified to "devpi upload".  This allows to specify the default
  artefacts that should be created along with a project's setup.cfg file.
  Also you can use a ``no-vcs = True`` setting to induce the ``--no-vcs``
  option.


2.2.0 (2015-05-13)
------------------

- improve internal testing mechanics

- fix regression for "devpi list -f" output which would fail when trying
  to present failures with recent devpi-server versions/tox outputs.

- fix issue222: fix help string

- fix issue190: introduce support for testing universal wheels (platform/interpreter
  specific wheels are not supported yet because they require tox support).  
  Testing a wheel requires that there also is an sdist next to it so
  that tox.ini and the tests can be discovered from it.  Note that this
  means your tox testrun setup must be able to run tests against an
  installed version of the package, not the sdist-inplace version.  If
  your tests reside in a subfolder that has no __init__.py this should
  usually be the case (at least with pytest).

- add experimental "refresh" command to invalidate the pypi release list cache
  of packages.

- show index configuration settings added by plugins in devpi-server >= 2.2.0.

2.1.0 (2015-03-16)
------------------

- fix issue199: "devpi upload" and "devpi test" can now handle packages with
  dashes in their name.
- change: the following fixes change behavior if used in scripts
- fix issue174: ask for confirmation when deleting an index or user.
- fix issue156 and issue199: "devpi push" now uses "pkgname==version" like
  "list" and "test". This also fixes usage with packages containing dashes in
  their name.

2.0.5 (2015-02-24)
------------------

- fix issue209: argument default handling changed in argparse in Python 2.7.9.
- fix issue163: use PIP_CONFIG_FILE environment variable if set.
- fix issue191: provide return code !=0 for failures during push

2.0.4
----------------

- fix issue181: provide Return code != 0 for failed upload POST requests.

- fix "devpi" invocation or py3, it was tracebacking instead of showing
  the valid subcommands.
 
2.0.3
----------------

- use default "https://www.python.org/pypi" when no repository is set in .pypirc
  see https://docs.python.org/2/distutils/packageindex.html#the-pypirc-file

- fix issue152: when --upload-docs is given, make sure to first register
  and upload the release file before attempting to upload docs (the latter
  requires prior registration)

- fix issue75: add info about basic auth to "url" option help of "devpi use".

- fix issue154: fix handling of vcs-exporting when unicode filenames are
  present.  This is done by striking our own code in favor of Marius Gedminas' 
  vcs exporting functions from his check-manifest project which devpi-client
  now depends on.  This also adds in support for svn and bazaar in addition
  to the already supported git/hg.

- devpi list: if a tox result does not contain basic information (probably a bug in
  tox) show a red error instead of crashing out with a traceback.

- fix issue157: filtering of tox results started with the oldest ones and
  didn't show newer results if the host, platform and environment were the same.

2.0.2
----------------

- fix issue135: fix port mismatch for basic auth if port isn't explicitly given
  on https urls.

- refs issue75: pass on basic auth info into pip.cfg and co.

- fix issue144: fix interaction with requests-2.4 by depending
  on devpi-common's new support for enumerating possible Errors

- keep basic authentication info when listing indices or switching index by
  using path only instead of full URL.
  Thanks Trevor Joynson

- only write new client config if it actually changed and pretty print it.
  Thanks Jürgen Hermann for initial PR and ideas.

2.0.1
----------------

- fix a test to expect a 403 instead of a 401 from devpi server from
  unauthorized access 

- fix error message on API version client/server mismatch

- fix issue124: package name url matching for the "devpi test" command


2.0
----------------

- Compatibility with devpi-server >= 2.0.0

- introduce "patchjson PATH JSONFILE" command which allows to send
  a request containing a json data structure to a specified path 

- fix issue85: "devpi list -v" now shows package names with latest
  versions.

- implement issue75: We use the custom X-Devpi-Auth header for authentication
  now, instead of overwriting the Authentication header.

- added experimental support for basic authentication by parsing user and
  password from the url given to the "devpi use" command.

- issue74: added experimental support for client side certificates via
  "devpi use --client-cert"

1.2.2
-------------------------------

- depend on pkginfo>1.2b1 for wheel metadata reading support, 
  remove twine dependency. Thanks Tres Seaver.

- new: also write buildout configuration file with --set-cfg.
  Thanks Christian Ullrich for the PR.

1.2.1
-------------------------------

- fix "python -m devpi" invocation. Thanks Sebastian Ralph.

- fix issue66: "devpi use hpk/dev" can now switch between URLs
  if user/index is mounted on a subpath.

- fix issue71: allow pip/setuptools like requirements specs
  with the test subcommand, e.g.  "devpi test 'pkg>=1.0'".
  Thanks Sebastian Rahlf for the PR.

1.2
-------------------------------

- "devpi list" and "devpi remove" now accept a pip/setuptools style
  requirement like "pkg>=1.0" instead of the former for limited "pkg-1.0".

- make devpi-client fully work with python3.3 and fix test bugs 

- use system http/s proxy settings from devpi-server.  fixes issue58.

- add "devpi test -c tox.ini package" to use a particular (external)
  tox.ini for running tox with the unpackaged package.
  also add "--fallback-ini tox.ini" option which will only 
  be used if the download package has no tox.ini.

- new "devpi use --set-cfg" option to set pip/easy_install configuration
  files when changing indexes.  Also new "devpi use --always-set-cfg=yes"
  option if you want to imply "--set-cfg" on future "devpi use" invocations
  and "devpi use --always-st-cfg=no" to disable this implication.

- support git and hg for exporting all versioned files of a directory 
  before performing the build step when uploading

- improve how upload works: setup.py is only used for building docs
  and release files but not for the remote upload part.  This gets rid of a 
  number of hacks that were done trying to get the Python shipped "distutils" 
  to pick the proper devpi index and allows proper SSL verification on Python2.6
  onwards.

- upload: show response when uploading documentation failed

- upload: allow to specify archive files as positional arguments (both files and
  directories can be specified but the latter additionally require
  a --upload-dirs option)

- fix issue54: upload now works on wheel files as well.
  As pkginfo does not support wheels directly, we use the ``twine``
  project which extends pkginfo for now.

- only show highest version in "devpi list PROJECT" output, unless
  "--all" is specified.

- on upload release files: skip rather than guess packages which contain no metadata

- strike BeautifulSoup dependency and re-use vendored pip-link parser

- use types/url/metadata/validation functionality of new depdency devpi_common 

- internal cleanup wrt pytest-flakes discoveries

- remove "archive" dependency in favour of a small implementation in
  devpi_common

- make devpi-client use a proper UserAgent string

1.1
-------------------------------

- detect "X-DEVPI-API-VERSION" header and check for compatibility.
  devpi-client currently supports version "1" and warns if
  no version is known (defaulting to "1").

- getjson now prints http reply headers if "-v|--verbose" was supplied.

- fix issue52: add "--no-vcs" option to force "devpi upload" to not
  vcs-export files before executing build/upload

- fix issue50: introduce "--toxargs" to "devpi test" invocations in
  order to add arbitrary arguments to tox.

- fix issue43: set PIP_PRE environment variable when executing
  "devpi install ..." so that the behaviour between 
  pip < 1.4 and >= 1.4 is normalized to always install 
  development versions.

- fix issue47: set PIP_USE_WHEEL with "devpi install ..." so that
  it will automatically pick up wheel files if pip>1.4 is used.

- fix issue42: allow to set empty bases for an index, so that it doesn't
  inherit anything.

- fix issue44: "use -l" doesn't break when a user has no index

- devpi test now invokes tox in-process (by importing tox) rather than
  a subprocess.

1.0
-------------------------------

- removed ``server`` subcommand and options for controling background devpi-server
  processes to become options of ``devpi-server`` itself.

- fix issue14: lookup "python" from PATH for upload/packaging activities instead of
  using "sys.executable" which comes from the interpreter executing the "devpi" script.
  This allows to alias "devpi" to come from a virtualenv which is separate from
  the one used to perform packaging.

- fix issue35: "devpi index" cleanly errors out if no index is
  specified or in use.

- remember authentication on a per-root basis and cleanup "devpi use"
  interactions.  This makes switching between multiple devpi instances
  more seemless.

- fix issue17: better reporting when "devpi use" does not operate on valid URL

- test result upload and access: 
  - "devpi test" invokes "tox --result-json ..." and uploads 
    the test result log to devpi-server.  
  - "devpi list [-f] PKG" shows test result information.

- add "uploadtrigger_jenkins" configuration option through "devpi
  index".

- fix issue19: devpi use now memorizes --venv setting properly. Thanks Laurent.

- fix issue16: show files from shadowed versions 

- initial wheel support: "devpi upload --format=bdist_wheel" now uploads
  a wheel format file to the index.  (XXX "devpi install" will trigger
  pip commands with option "--use-wheels".)

- fix issue15: docs will now be built via "setup.py build_sphinx" 
  using a internal build dir so that the upload succeeds if conf.py
  would otherwise specify a non-standard location.

- implement and refine "devpi push" command.  It now accepts
  two forms "user/name" for specifying an internal devpi index
  and "pypi:REPONAME" for specifying a repository which must be
  defined in a .pypirc file.
  
- remove spurious pdb.set_trace() in devpi install command when
  no pip can be found.

- show and allow to set "acl_upload" for uploading priviliges

- add longer descriptions to each sub command, shown with
  "devpi COMMAND -h".

- removed pytestplugin support for now (pytest reporting directly to
  devpi-server)

0.9.4
-------------------------------

- fix uploading by adding setup.py's dir to sys.path:  setup.py 
  files that import modules/packages for obtaining versions etc.
  now work. Thanks jbasko.

- fix automatic devpi-server startup on python26/windows 

0.9.3
-------------------------------

- new "devpi list" command to show projects of the in-use index or all
  release files of a project with "devpi list PROJECTNAME".

- new "devpi remove" command to remove releases from the current index,
  including any contained release files

- added "argcomplete" support for tab completion on options
  (thanks to Anthon van der Neut)

0.9.2
-------------------------------

- introduce "devpi upload --from-dir" for uploading archives in bulk
  mode, thanks to Anthon van der Neut for helping with this!
  (resolved issue5)

- improve automatic server handling via "devpi use"

- for "devpi server" you now need to specify "--log" to see log lines

- make "devpi use" also show base indexes by default

- fix issue4: auto-server data stored in non-dot dir

- renamed some --longoptions to --long-options
  (thanks @hynek and others for pushing)

0.9.1
-------------------------------

- refined "python setup.py" calls from ``devpi upload`` with proper
  ``__file__`` attributes.  Thanks Andi Albrecht.

- implemented new "devpi push" command for pushing out releases

- improved error handling for devpi upload

- fix logoff if not logged in

- don't use --force-reinstall when using pip

0.9 initial release
-------------------------------
<|MERGE_RESOLUTION|>--- conflicted
+++ resolved
@@ -1,11 +1,9 @@
 2.6.5 (Unreleased)
 ------------------
 
-<<<<<<< HEAD
 - fix issue268: upload of docs with PEP440 version strings now works
-=======
+
 - fix issue362: close requests session, so all sockets are closed on exit
->>>>>>> dec6bfb9
 
 
 2.6.4 (2016-07-15)
