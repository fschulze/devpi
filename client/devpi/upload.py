import os
import sys
import py
import re

import check_manifest

from devpi_common.metadata import Version, get_pyversion_filetype
from devpi_common.archive import zip_dir
from devpi_common.types import CompareMixin
from .main import HTTPReply, set_devpi_auth_header

def main(hub, args):
    # for now we use distutils/setup.py for register/upload commands.

    # we are going to invoke python setup.py register|sdist|upload
    # but we want to push to our local devpi server,
    # so we need to monkeypatch distutils in the setup.py process

    current = hub.require_valid_current_with_index()
    if not args.index and not current.pypisubmit:
        hub.fatal("no pypisubmit endpoint available for: %s" % current.index)

    if args.path:
        return main_fromfiles(hub, args)

    setup = hub.cwd.join("setup.py")
    if not setup.check():
        hub.fatal("no setup.py found in", hub.cwd)

    setupcfg = read_setupcfg(hub, hub.cwd)
    checkout = Checkout(hub, hub.cwd, hasvcs=setupcfg.get("no-vcs"),
                        setupdir_only=setupcfg.get("setupdir-only"))
    uploadbase = hub.getdir("upload")
    exported = checkout.export(uploadbase)

    exported.prepare()
    archives = []
    if not args.onlydocs:
        archives.extend(exported.setup_build(
                            default_formats=setupcfg.get("formats")))
    if args.onlydocs or args.withdocs:
        p = exported.setup_build_docs()
        if p:
            archives.append(p)
    if not archives:
        hub.fatal("nothing built!")
    name_version = exported.setup_name_and_version()
    uploader = Uploader(hub, args, name_version=name_version)
    if args.index:
        uploader.pypisubmit = hub.current.get_index_url(args.index).url
    uploader.do_upload_paths(archives)

def filter_latest(path_pkginfo):
    name_version_path = {}
    for archivepath, pkginfo in path_pkginfo.items():
        name = pkginfo.name
        iversion = Version(pkginfo.version)
        data = name_version_path.get(name)
        if data is None or data[0] < iversion:
            name_version_path[name] = (iversion, pkginfo, archivepath)
    retval = {}
    for x in name_version_path.values():
        retval[x[2]] = x[1]
    return retval

def main_fromfiles(hub, args):
    paths = []
    for p in args.path:
        p = py.path.local(os.path.expanduser(p))
        if not p.check():
            hub.fatal("path does not exist: %s" % p)
        if p.isdir() and not args.fromdir:
            hub.fatal("%s: is a directory but --from-dir not specified" % p)
        paths.append(p)

    uploader = Uploader(hub, args)
    if args.index:
        uploader.pypisubmit = hub.current.get_index_url(args.index).url
    uploader.do_upload_paths(paths)

class Uploader:
    def __init__(self, hub, args, name_version=None):
        self.hub = hub
        self.args = args
        # allow explicit name and version instead of using pkginfo which
        # has a high failure rate for documentation zips because they miss
        # explicit metadata and the implementation has to guess
        self.name_version = name_version
        self.pypisubmit = hub.current.pypisubmit

    def do_upload_paths(self, paths):
        hub = self.hub
        releasefile2pkginfo = {}
        doczip2pkginfo = {}
        for path in paths:
            for archivepath in get_archive_files(path):
                pkginfo = get_pkginfo(archivepath)
                if pkginfo is None or pkginfo.name is None:
                    hub.error("%s: does not contain PKGINFO, skipping" %
                              archivepath.basename)
                    continue
                if archivepath.basename.endswith(".doc.zip"):
                    doczip2pkginfo[archivepath] = pkginfo
                else:
                    releasefile2pkginfo[archivepath] = pkginfo
                #hub.debug("got pkginfo for %s-%s  %s" %
                #          (pkginfo.name, pkginfo.version, pkginfo.author))
        if self.args.only_latest:
            releasefile2pkginfo = filter_latest(releasefile2pkginfo)
            doczip2pkginfo = filter_latest(doczip2pkginfo)

        for archivepath, pkginfo in releasefile2pkginfo.items():
            self.upload_release_file(archivepath, pkginfo)
        for archivepath, pkginfo in doczip2pkginfo.items():
            self.upload_doc(archivepath, pkginfo)


    def upload_doc(self, path, pkginfo):
        if self.name_version:
            (name, version) = self.name_version
        else:
            (name, version) = (pkginfo.name, pkginfo.version)
        self.post("doc_upload", path,
                {"name": name, "version": version})

    def post(self, action, path, meta):
        hub = self.hub
        assert "name" in meta and "version" in meta, meta
        dic = meta.copy()
        pypi_action = action
        if action == "register":
            pypi_action = "submit"
        dic[":action"] = pypi_action
        dic["protocol_version"] = "1",
        headers = {}
        auth = hub.current.get_auth()
        if not auth:
            hub.fatal("need to be authenticated (use 'devpi login')")
        set_devpi_auth_header(headers, auth)
        if path:
            files = {"content": (path.basename, path.open("rb"))}
        else:
            files = None
        if path:
            msg = "%s of %s to %s" %(action, path.basename, self.pypisubmit)
        else:
            msg = "%s %s-%s to %s" %(action, meta["name"], meta["version"],
                                     self.pypisubmit)
        if self.args.dryrun:
            hub.line("skipped: %s" % msg)
        else:
            r = hub.http.post(self.pypisubmit, dic, files=files,
                              headers=headers, auth=hub.current.get_basic_auth(),
                              cert=hub.current.get_client_cert())
            hub._last_http_stati.append(r.status_code)
            r = HTTPReply(r)
            if r.status_code == 200:
                hub.info(msg)
                return True
            else:
                hub.error("%s FAIL %s" %(r.status_code, msg))
                if r.type == "actionlog":
                    for x in r.result:
                        hub.error("  " + x)
<<<<<<< HEAD
                hub.fatal("POST to %s FAILED" % self.pypisubmit)
=======
                elif r.reason:
                    hub.error(r.reason)
                hub.fatal("POST to %s FAILED" % hub.current.pypisubmit)
>>>>>>> 47165946

    def upload_release_file(self, path, pkginfo):
        meta = {}
        for attr in pkginfo:
            meta[attr] = getattr(pkginfo, attr)
        if self.name_version:
            (meta['name'], meta['version']) = self.name_version
        self.post("register", None, meta=meta)
        pyver = get_pyversion_filetype(path.basename)
        meta["pyversion"], meta["filetype"] = pyver
        self.post("file_upload", path, meta=meta)

# taken from devpi-server/extpypi.py
ALLOWED_ARCHIVE_EXTS = ".egg .whl .tar.gz .tar.bz2 .tar .tgz .zip".split()
def get_archive_files(path):
    if path.isfile():
        yield path
        return
    for x in path.visit():
        if not x.check(file=1):
            continue
        for name in ALLOWED_ARCHIVE_EXTS:
            if x.basename.endswith(name):
                yield x


def get_name_version_doczip(path):
    path = str(path)
    DOCZIPSUFFIX = ".doc.zip"
    assert path.endswith(DOCZIPSUFFIX)
    fn = path[:-len(DOCZIPSUFFIX)]
    # for documentation we presume that versions do not contain "-"
    # TODO: use packaging.version.VERSION_STRING like pip does
    name, version = re.match("(.*)-([a-zA-Z0-9\.!]+)", fn).groups()
    return name, version


class DocZipMeta(CompareMixin):
    def __init__(self, archivepath):
        basename = py.path.local(archivepath).basename
        name, version = get_name_version_doczip(basename)
        self.name = name
        self.version = version
        self.cmpval = (name, version)

    def __repr__(self):
        return "<DocZipMeta name=%r version=%r>" % (self.name, self.version)


def get_pkginfo(archivepath):
    if str(archivepath).endswith(".doc.zip"):
        return DocZipMeta(archivepath)

    import pkginfo
    info = pkginfo.get_metadata(str(archivepath))
    return info


def find_parent_subpath(startpath, relpath, raising=True):
    for x in startpath.parts(reversed):
        cand = x.join(relpath)
        if cand.check():
            return cand
    if raising:
        raise ValueError("no subpath %r from %s" %(relpath, startpath))


class Checkout:
    def __init__(self, hub, setupdir, hasvcs=None, setupdir_only=None):
        self.hub = hub
        assert setupdir.join("setup.py").check(), setupdir
        hasvcs = not hasvcs and not hub.args.novcs
        setupdir_only = bool(setupdir_only or hub.args.setupdironly)
        if hasvcs:
            with setupdir.as_cwd():
                try:
                    hasvcs = check_manifest.detect_vcs().metadata_name
                except check_manifest.Failure:
                    hasvcs = None
                else:
                    if hasvcs not in (".hg", ".git") or setupdir_only:
                        # XXX for e.g. svn we don't do copying
                        self.rootpath = setupdir
                    else:
                        for p in setupdir.parts(reverse=True):
                            if p.join(hasvcs).exists():
                                self.rootpath = p
                                break
                        else:
                            hasvcs = None
        self.hasvcs = hasvcs
        self.setupdir = setupdir
        self.setupdir_only = setupdir_only

    def export(self, basetemp):
        if not self.hasvcs:
            return Exported(self.hub, self.setupdir, self.setupdir)
        with self.rootpath.as_cwd():
            files = check_manifest.get_vcs_files()
        newrepo = basetemp.join(self.rootpath.basename)
        for fn in files:
            source = self.rootpath.join(fn)
            if source.isfile():
                dest = newrepo.join(fn)
                dest.dirpath().ensure(dir=1)
                source.copy(dest, mode=True)
        self.hub.debug("copied", len(files), "files to", newrepo)

        if self.hasvcs not in (".git", ".hg") or self.setupdir_only:
            self.hub.warn("not copying vcs repository metadata for", self.hasvcs)
        else:
            srcrepo = self.rootpath.join(self.hasvcs)
            assert srcrepo.exists(), srcrepo
            destrepo = newrepo.join(self.hasvcs)
            self.rootpath.join(self.hasvcs).copy(destrepo, mode=True)
            self.hub.info("copied repo", srcrepo, "to", destrepo)
        self.hub.debug("%s-exported project to %s -> new CWD" %(
                      self.hasvcs, newrepo))
        setupdir_newrepo = newrepo.join(self.setupdir.relto(self.rootpath))
        return Exported(self.hub, setupdir_newrepo, self.setupdir)

class Exported:
    def __init__(self, hub, rootpath, origrepo):
        self.hub = hub
        self.rootpath = rootpath
        self.origrepo = origrepo
        self.target_distdir = origrepo.join("dist")
        python = py.path.local.sysfind("python")
        if not python:
            raise ValueError("could not find 'python' executable")
        self.python = str(python)

    def __str__(self):
        return "<Exported %s>" % self.rootpath

    def setup_name_and_version(self):
        setup_py = self.rootpath.join("setup.py")
        if not setup_py.check():
            self.hub.fatal("no setup.py file")
        name = self.hub.popen_output([self.python, setup_py, "--name"],
                                     report=False).strip()
        version = self.hub.popen_output(
            [self.python, setup_py, "--version"], report=False).strip()
        self.hub.debug("name, version = %s, %s" %(name, version))
        return name, version

    def _getuserpassword(self):
        auth = self.hub.current.get_auth()
        if auth:
            return auth
        return "_test", "test"

    def check_setup(self):
        p = self.rootpath.join("setup.py")
        if not p.check():
            self.hub.fatal("did not find %s after export of versioned files "
                           "(you may try --no-vcs to prevent the export)" % p)

    def prepare(self):
        self.check_setup()
        if self.target_distdir.check():
            self.hub.line("pre-build: cleaning %s" % self.target_distdir)
            self.target_distdir.remove()
        self.target_distdir.mkdir()

    def setup_build(self, default_formats=None):
        formats = self.hub.args.formats
        if not formats:
            formats = default_formats
            if not formats:
                formats = "sdist.zip" if sys.platform == "win32" else "sdist.tgz"

        formats = [x.strip() for x in formats.split(",")]

        archives = []
        for format in formats:
            if not format:
                continue
            buildcommand = []
            if format == "sdist" or format.startswith("sdist."):
                buildcommand = ["sdist"]
                parts = format.split(".", 1)
                if len(parts) > 1:
                    setup_format = sdistformat(parts[1])
                    buildcommand.extend(["--formats", setup_format])
            else:
                buildcommand.append(format)
            pre = [self.python, "setup.py"]
            cmd = pre + buildcommand

            distdir = self.rootpath.join("dist")
            if self.rootpath != self.origrepo:
                if distdir.exists():
                    distdir.remove()
            out = self.hub.popen_output(cmd, cwd=self.rootpath)
            if out is None:  # dryrun
                continue
            for x in distdir.listdir():  # usually just one
                target = self.target_distdir.join(x.basename)
                x.move(target)
                archives.append(target)
                self.log_build(target, "[%s]" %format.upper())
        return archives

    def setup_build_docs(self):
        name, version = self.setup_name_and_version()
        cwd = self.rootpath
        build = cwd.join("build")
        out = self.hub.popen_output(
            [self.python, "setup.py", "build_sphinx", "-E",
             "--build-dir", build], cwd=self.rootpath)
        if out is None:
            return
        p = self.target_distdir.join("%s-%s.doc.zip" %(name, version))
        html = build.join("html")
        zip_dir(html, p)
        self.log_build(p, "[sphinx docs]")
        return p

    def log_build(self, path, suffix):
        kb = path.size() / 1000
        self.hub.line("built: %s %s %skb" %(path, suffix, kb))


sdistformat2option = {
    "tgz": "gztar",  # gzipped tar-file
    "tar": "tar",    # un-compressed tar
    "zip": "zip",    # comparessed zip file
    "tz": "ztar",    # compressed tar file
    "tbz": "bztar",  # bzip2'ed tar-file
}

#def getallformats():
#    return set(sdistformat2option) + set(sdistformat2option.values())

def sdistformat(format):
    """ return sdist format option. """
    res = sdistformat2option.get(format, None)
    if res is None:
        if res not in sdistformat2option.values():
            raise ValueError("unknown sdist format option: %r" % res)
        res = format
    return res


def read_setupcfg(hub, path):
    setup_cfg = path.join("setup.cfg")
    if setup_cfg.exists():
        cfg = py.iniconfig.IniConfig(setup_cfg)
        hub.line("detected devpi:upload section in %s" % setup_cfg, bold=True)
        return cfg.sections.get("devpi:upload", {})
    return {}<|MERGE_RESOLUTION|>--- conflicted
+++ resolved
@@ -163,13 +163,9 @@
                 if r.type == "actionlog":
                     for x in r.result:
                         hub.error("  " + x)
-<<<<<<< HEAD
-                hub.fatal("POST to %s FAILED" % self.pypisubmit)
-=======
                 elif r.reason:
                     hub.error(r.reason)
-                hub.fatal("POST to %s FAILED" % hub.current.pypisubmit)
->>>>>>> 47165946
+                hub.fatal("POST to %s FAILED" % self.pypisubmit)
 
     def upload_release_file(self, path, pkginfo):
         meta = {}
