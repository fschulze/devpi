from devpi_common.archive import zip_dict
import py
import pytest


@pytest.mark.parametrize("input, expected", [
    ((0, 0), []),
    ((1, 0), [0]),
    ((2, 0), [0, 1]),
    ((2, 1), [0, 1]),
    ((3, 0), [0, 1, 2]),
    ((3, 1), [0, 1, 2]),
    ((3, 2), [0, 1, 2]),
    ((4, 0), [0, 1, 2, 3]),
    ((4, 1), [0, 1, 2, 3]),
    ((4, 2), [0, 1, 2, 3]),
    ((4, 3), [0, 1, 2, 3]),
    ((10, 3), [0, 1, 2, 3, 4, 5, 6, None, 9]),
    ((10, 4), [0, 1, 2, 3, 4, 5, 6, 7, None, 9]),
    ((10, 5), [0, None, 2, 3, 4, 5, 6, 7, 8, 9]),
    ((10, 6), [0, None, 3, 4, 5, 6, 7, 8, 9]),
    ((20, 5), [0, None, 2, 3, 4, 5, 6, 7, 8, None, 19]),
    ((4, 4), ValueError),
])
def test_projectnametokenizer(input, expected):
    from devpi_web.views import batch_list
    if isinstance(expected, list):
        assert batch_list(*input) == expected
    else:
        with pytest.raises(expected):
            batch_list(*input)


<<<<<<< HEAD
@pytest.mark.with_notifier
=======
@pytest.mark.parametrize("input, expected", [
    (0, (0, "bytes")),
    (1000, (1000, "bytes")),
    (1024, (1, "KB")),
    (2047, (1.9990234375, "KB")),
    (1024 * 1024 - 1, (1023.9990234375, "KB")),
    (1024 * 1024, (1, "MB")),
    (1024 * 1024 * 1024, (1, "GB")),
    (1024 * 1024 * 1024 * 1024, (1, "TB")),
    (1024 * 1024 * 1024 * 1024 * 1024, (1024, "TB"))])
def test_sizeof_fmt(input, expected):
    from devpi_web.views import sizeof_fmt
    assert sizeof_fmt(input) == expected


def test_docs_raw_view(mapp, testapp):
    api = mapp.create_and_use()
    content = zip_dict({"index.html": "<html/>"})
    mapp.upload_doc("pkg1.zip", content, "pkg1", "2.6", code=400)
    mapp.register_metadata({"name": "pkg1", "version": "2.6"})
    mapp.upload_doc("pkg1.zip", content, "pkg1", "2.6", code=200)
    r = testapp.get(api.index + "/pkg1/2.6/+doc/")
    assert r.status_code == 302
    r = testapp.get(r.location)
    assert r.status_code == 200
    r = testapp.get("/blubber/blubb/pkg1/2.6/+doc/index.html")
    assert r.status_code == 404
    content, = r.html.select('#content')
    assert content.text.strip() == 'The stage blubber/blubb could not be found.'
    r = testapp.get(api.index + "/pkg1/2.7/+doc/index.html")
    assert r.status_code == 404
    content, = r.html.select('#content')
    assert content.text.strip() == 'No documentation available.'
    r = testapp.get(api.index + "/pkg1/2.6/+doc/foo.html")
    assert r.status_code == 404
    content, = r.html.select('#content')
    assert content.text.strip() == 'File foo.html not found in documentation.'


>>>>>>> 1c8201d6
def test_docs_view(mapp, testapp):
    api = mapp.create_and_use()
    content = zip_dict({"index.html": "<html/>"})
    mapp.upload_doc("pkg1.zip", content, "pkg1", "2.6", code=400)
    mapp.register_metadata({"name": "pkg1", "version": "2.6"})
<<<<<<< HEAD
    mapp.upload_doc("pkg1.zip", content, "pkg1", "2.6", code=200,
                    waithooks=True)
    r = testapp.get(api.index + "/pkg1/2.6/+d/index.html")
=======
    mapp.upload_doc("pkg1.zip", content, "pkg1", "2.6", code=200)
    r = testapp.get(api.index + "/pkg1/2.6/+d/")
    assert r.status_code == 302
    r = testapp.get(r.location)
>>>>>>> 1c8201d6
    assert r.status_code == 200
    iframe, = r.html.findAll('iframe')
    assert iframe.attrs['src'] == api.index + "/pkg1/2.6/+doc/index.html"
    r = testapp.get("/blubber/blubb/pkg1/2.6/+d/index.html")
    assert r.status_code == 404
    content, = r.html.select('#content')
    assert content.text.strip() == 'The stage blubber/blubb could not be found.'
    r = testapp.get(api.index + "/pkg1/2.7/+d/index.html")
    assert r.status_code == 404
    content, = r.html.select('#content')
    assert content.text.strip() == 'No documentation available.'
    r = testapp.get(api.index + "/pkg1/2.6/+d/foo.html")
    assert r.status_code == 404
    content, = r.html.select('#content')
    assert content.text.strip() == 'File foo.html not found in documentation.'


def test_not_found_redirect(testapp):
    r = testapp.get('/root/pypi/?foo=bar', headers=dict(accept="text/html"))
    assert r.status_code == 302
    assert r.location == 'http://localhost/root/pypi?foo=bar'


def test_root_view(testapp):
    r = testapp.get('/', headers=dict(accept="text/html"))
    assert r.status_code == 200
    links = r.html.select('#content a')
    assert [(l.text, l.attrs['href']) for l in links] == [
        ("root/pypi", "http://localhost:80/root/pypi")]


def test_root_view_with_index(mapp, testapp):
    api = mapp.create_and_use()
    r = testapp.get('/', headers=dict(accept="text/html"))
    assert r.status_code == 200
    links = r.html.select('#content a')
    assert [(l.text, l.attrs['href']) for l in links] == [
        ("root/pypi", "http://localhost:80/root/pypi"),
        (api.stagename, "http://localhost:80/%s" % api.stagename)]


def test_index_view_root_pypi(testapp):
    r = testapp.get('/root/pypi', headers=dict(accept="text/html"))
    assert r.status_code == 200
    links = r.html.select('#content a')
    assert [(l.text, l.attrs['href']) for l in links] == [
        ("simple index", "http://localhost:80/root/pypi/+simple/")]


def test_index_view(mapp, testapp):
    api = mapp.create_and_use()
    r = testapp.get(api.index, headers=dict(accept="text/html"))
    assert r.status_code == 200
    links = r.html.select('#content a')
    assert [(l.text, l.attrs['href']) for l in links] == [
        ("simple index", "http://localhost:80/%s/+simple/" % api.stagename),
        ("root/pypi", "http://localhost:80/root/pypi"),
        ("simple", "http://localhost:80/root/pypi/+simple/")]


def test_index_not_found(testapp):
    r = testapp.get("/blubber/blubb", headers=dict(accept="text/html"))
    assert r.status_code == 404
    content, = r.html.select('#content')
    assert content.text.strip() == 'The stage blubber/blubb could not be found.'


def test_index_view_project_info(mapp, testapp):
    api = mapp.create_and_use()
    mapp.register_metadata({"name": "pkg1", "version": "2.6"})
    r = testapp.get(api.index, headers=dict(accept="text/html"))
    assert r.status_code == 200
    links = r.html.select('#content a')
    assert [(l.text, l.attrs['href']) for l in links] == [
        ("simple index", "http://localhost:80/%s/+simple/" % api.stagename),
        ("pkg1-2.6 info page", "http://localhost:80/%s/pkg1/2.6" % api.stagename),
        ("root/pypi", "http://localhost:80/root/pypi"),
        ("simple", "http://localhost:80/root/pypi/+simple/")]


def test_index_view_project_files(mapp, testapp):
    api = mapp.create_and_use()
    mapp.upload_file_pypi(
        "pkg1-2.6.tar.gz", b"content", "pkg1", "2.6")
    r = testapp.get(api.index, headers=dict(accept="text/html"))
    assert r.status_code == 200
    links = r.html.select('#content a')
    assert [(l.text, l.attrs['href']) for l in links] == [
        ("simple index", "http://localhost:80/%s/+simple/" % api.stagename),
        ("pkg1-2.6 info page", "http://localhost:80/%s/pkg1/2.6" % api.stagename),
        ("pkg1-2.6.tar.gz", "http://localhost/%s/+f/9a0364b9e99bb480dd25e1f0284c8555/pkg1-2.6.tar.gz#md5=9a0364b9e99bb480dd25e1f0284c8555" % api.stagename),
        ("root/pypi", "http://localhost:80/root/pypi"),
        ("simple", "http://localhost:80/root/pypi/+simple/")]
    mapp.upload_file_pypi(
        "pkg1-2.6.zip", b"contentzip", "pkg1", "2.6")
    r = testapp.get(api.index, headers=dict(accept="text/html"))
    assert r.status_code == 200
    links = r.html.select('#content a')
    assert [(l.text, l.attrs['href']) for l in links] == [
        ("simple index", "http://localhost:80/%s/+simple/" % api.stagename),
        ("pkg1-2.6 info page", "http://localhost:80/%s/pkg1/2.6" % api.stagename),
        ("pkg1-2.6.tar.gz", "http://localhost/%s/+f/9a0364b9e99bb480dd25e1f0284c8555/pkg1-2.6.tar.gz#md5=9a0364b9e99bb480dd25e1f0284c8555" % api.stagename),
        ("pkg1-2.6.zip", "http://localhost/%s/+f/52360ae08d733016c5603d54b06b5300/pkg1-2.6.zip#md5=52360ae08d733016c5603d54b06b5300" % api.stagename),
        ("root/pypi", "http://localhost:80/root/pypi"),
        ("simple", "http://localhost:80/root/pypi/+simple/")]


@pytest.mark.with_notifier
def test_index_view_project_docs(mapp, testapp):
    api = mapp.create_and_use()
    mapp.register_metadata({"name": "pkg1", "version": "2.6"})
    content = zip_dict({"index.html": "<html/>"})
    mapp.upload_doc("pkg1.zip", content, "pkg1", "2.6", code=200,
                    waithooks=True)
    r = testapp.get(api.index, headers=dict(accept="text/html"))
    assert r.status_code == 200
    links = r.html.select('#content a')
    assert [(l.text, l.attrs['href']) for l in links] == [
        ("simple index", "http://localhost:80/%s/+simple/" % api.stagename),
        ("pkg1-2.6 info page", "http://localhost:80/%s/pkg1/2.6" % api.stagename),
        ("pkg1-2.6 docs", "http://localhost:80/%s/pkg1/2.6/+d/index.html" % api.stagename),
        ("root/pypi", "http://localhost:80/root/pypi"),
        ("simple", "http://localhost:80/root/pypi/+simple/")]


def test_project_view(mapp, testapp):
    api = mapp.create_and_use()
    mapp.upload_file_pypi(
        "pkg1-2.6.tar.gz", b"content", "pkg1", "2.6")
    mapp.upload_file_pypi(
        "pkg1-2.6.zip", b"contentzip", "pkg1", "2.6")
    mapp.upload_file_pypi(
        "pkg1-2.7.tar.gz", b"content", "pkg1", "2.7")
    r = testapp.get(api.index + '/pkg1', headers=dict(accept="text/html"))
    assert r.status_code == 200
    links = r.html.select('#content a')
    assert [(l.text, l.attrs['href']) for l in links] == [
        ("2.7", "http://localhost:80/%s/pkg1/2.7" % api.stagename),
        ("2.6", "http://localhost:80/%s/pkg1/2.6" % api.stagename)]


<<<<<<< HEAD
def test_project_view_root_pypi(mapp, testapp, pypistage):
    pypistage.mock_simple("pkg1", text='''
            <a href="../../pkg/pkg1-2.7.zip" />
            <a href="../../pkg/pkg1-2.6.zip" />
        ''', pypiserial=10)
=======
def test_project_not_found(mapp, testapp):
    api = mapp.create_and_use()
    r = testapp.get("/blubber/blubb/pkg1", headers=dict(accept="text/html"))
    assert r.status_code == 404
    content, = r.html.select('#content')
    assert content.text.strip() == 'The stage blubber/blubb could not be found.'
    r = testapp.get(api.index + "/pkg1", headers=dict(accept="text/html"))
    assert r.status_code == 404
    content, = r.html.select('#content')
    assert content.text.strip() == 'The project pkg1 does not exist.'


def test_project_view_root_pypi(mapp, testapp):
    with mapp.xom.keyfs.transaction():
        pypistage = mapp.xom.model.getstage('root/pypi')
        pypistage.name2serials['pkg1'] = {}
        cache = {
            "serial": 0,
            "entrylist": [
                'root/pypi/+f/9a0364b9e99bb480dd25e1f0284c8555/pkg1-2.7.zip',
                'root/pypi/+f/52360ae08d733016c5603d54b06b5300/pkg1-2.6.zip'],
            "projectname": 'pkg1'}
        pypistage.keyfs.PYPILINKS(name='pkg1').set(cache)

>>>>>>> 1c8201d6
    r = testapp.get('/root/pypi/pkg1', headers=dict(accept="text/html"))
    assert r.status_code == 200
    links = r.html.select('#content a')
    assert [(l.text, l.attrs['href']) for l in links] == [
        ("2.7", "http://localhost:80/root/pypi/pkg1/2.7"),
        ("2.6", "http://localhost:80/root/pypi/pkg1/2.6")]


@pytest.mark.with_notifier
def test_version_view(mapp, testapp):
    api = mapp.create_and_use()
<<<<<<< HEAD
    mapp.register_metadata({
        "name": "pkg1",
        "version": "2.6",
        "description": "foo"}, waithooks=True)
=======
>>>>>>> 1c8201d6
    mapp.upload_file_pypi(
        "pkg1-2.6.tar.gz", b"content", "pkg1", "2.6")
    mapp.upload_file_pypi(
        "pkg1-2.6.zip", b"contentzip", "pkg1", "2.6")
    content = zip_dict({"index.html": "<html/>"})
<<<<<<< HEAD
    mapp.upload_doc("pkg1.zip", content, "pkg1", "2.6", code=200,
                    waithooks=True)
=======
    mapp.upload_doc("pkg1.zip", content, "pkg1", "2.6", code=200)
    mapp.register_metadata({
        "name": "pkg1",
        "version": "2.6",
        "author": "Foo Bear",
        "description": "foo"})
>>>>>>> 1c8201d6
    r = testapp.get(api.index + '/pkg1/2.6', headers=dict(accept="text/html"))
    assert r.status_code == 200
    assert r.html.find('title').text == "user1/dev/: pkg1-2.6 metadata and description"
    info = dict((t.text for t in x.findAll('td')) for x in r.html.select('.projectinfos tr'))
    assert sorted(info.keys()) == ['author']
    assert info['author'] == 'Foo Bear'
    description = r.html.select('#description')
    assert len(description) == 1
    description = description[0]
    assert py.builtin._totext(
        description.renderContents().strip(),
        'utf-8') == '<p>foo</p>'
    filesinfo = [tuple(t.text for t in x.findAll('td')) for x in r.html.select('.files tr')]
    assert filesinfo == [
        ('pkg1-2.6.tar.gz', 'Source', '', '7 bytes', '9a0364b9e99bb480dd25e1f0284c8555'),
        ('pkg1-2.6.zip', 'Source', '', '10 bytes', '52360ae08d733016c5603d54b06b5300')]
    links = r.html.select('#content a')
    assert [(l.text, l.attrs['href']) for l in links] == [
        ("Documentation", "http://localhost:80/%s/pkg1/2.6/+d/index.html" % api.stagename),
        ("pkg1-2.6.tar.gz", "http://localhost/%s/+f/9a0364b9e99bb480dd25e1f0284c8555/pkg1-2.6.tar.gz#md5=9a0364b9e99bb480dd25e1f0284c8555" % api.stagename),
        ("pkg1-2.6.zip", "http://localhost/%s/+f/52360ae08d733016c5603d54b06b5300/pkg1-2.6.zip#md5=52360ae08d733016c5603d54b06b5300" % api.stagename)]


def test_version_not_found(mapp, testapp):
    api = mapp.create_and_use()
    mapp.upload_file_pypi(
        "pkg1-2.6.tar.gz", b"content", "pkg1", "2.6")
    r = testapp.get("/blubber/blubb/pkg1/2.6", headers=dict(accept="text/html"))
    assert r.status_code == 404
    content, = r.html.select('#content')
    assert content.text.strip() == 'The stage blubber/blubb could not be found.'
    r = testapp.get(api.index + "/pkg2/2.6", headers=dict(accept="text/html"))
    assert r.status_code == 404
    content, = r.html.select('#content')
    assert content.text.strip() == 'The project pkg2 does not exist.'
    r = testapp.get(api.index + "/pkg1/2.7", headers=dict(accept="text/html"))
    assert r.status_code == 404
    content, = r.html.select('#content')
    assert content.text.strip() == 'The version 2.7 of project pkg1 does not exist.'


def test_version_view_root_pypi(mapp, testapp, pypistage):
    pypistage.mock_simple("pkg1", text='''
            <a href="../../pkg/pkg1-2.6.zip" />
        ''', pypiserial=10)
    r = testapp.get('/root/pypi/pkg1/2.6', headers=dict(accept="text/html"))
    assert r.status_code == 200
    filesinfo = [tuple(t.text for t in x.findAll('td')) for x in r.html.select('.files tr')]
    assert filesinfo == [('pkg1-2.6.zip', 'Source', '', '', '')]
    links = r.html.select('#content a')
    assert [(l.text, l.attrs['href']) for l in links] == [
        ("pkg1-2.6.zip", "http://localhost/root/pypi/+f/52360ae08d733016c5603d54b06b5300/pkg1-2.6.zip"),
        ("https://pypi.python.org/pypi/pkg1/2.6/", "https://pypi.python.org/pypi/pkg1/2.6/")]


<<<<<<< HEAD
@pytest.mark.with_notifier
=======
def test_version_view_root_pypi_external_files(mapp, testapp):
    with mapp.xom.keyfs.transaction():
        pypistage = mapp.xom.model.getstage('root/pypi')
        pypistage.name2serials['pkg1'] = {}
        cache = {
            "serial": 0,
            "entrylist": ['root/pypi/+e/http/example.com/releases/pkg1-2.7.zip'],
            "projectname": 'pkg1'}
        pypistage.keyfs.PYPILINKS(name='pkg1').set(cache)
    r = testapp.get('/root/pypi/pkg1/2.7', headers=dict(accept="text/html"))
    assert r.status_code == 200
    filesinfo = [tuple(t.text for t in x.findAll('td')) for x in r.html.select('.files tr')]
    assert filesinfo == [('pkg1-2.7.zip', 'Source', '', '', '')]
    links = r.html.select('#content a')
    assert [(l.text, l.attrs['href']) for l in links] == [
        ("pkg1-2.7.zip", "http://localhost/root/pypi/+e/http/example.com/releases/pkg1-2.7.zip"),
        ("https://pypi.python.org/pypi/pkg1/2.7/", "https://pypi.python.org/pypi/pkg1/2.7/")]


def test_search_nothing(testapp):
    r = testapp.get('/+search?query=')
    assert r.status_code == 200
    assert r.html.select('.searchresults') == []
    content, = r.html.select('#content')
    assert content.text.strip() == 'Your search  did not match anything.'


def test_search_no_results(testapp):
    r = testapp.get('/+search?query=blubber')
    assert r.status_code == 200
    assert r.html.select('.searchresults') == []
    content, = r.html.select('#content')
    assert content.text.strip() == 'Your search blubber did not match anything.'


>>>>>>> 1c8201d6
def test_search_docs(mapp, testapp):
    api = mapp.create_and_use()
    mapp.register_metadata({
        "name": "pkg1",
        "version": "2.6",
        "description": "foo"}, waithooks=True)
    mapp.upload_file_pypi(
        "pkg1-2.6.tar.gz", b"content", "pkg1", "2.6")
    content = zip_dict(
        {"index.html": "\n".join([
            "<html>",
            "<head><title>Foo</title></head>",
            "<body>Bar</body>",
            "</html>"])})
    mapp.upload_doc("pkg1.zip", content, "pkg1", "2.6", code=200,
                    waithooks=True)
    r = testapp.get('/+search?query=bar')
    assert r.status_code == 200
    links = r.html.select('.searchresults a')
    assert [(l.text.strip(), l.attrs['href']) for l in links] == [
        ("pkg1-2.6", "http://localhost:80/%s/pkg1/2.6" % api.stagename),
        ("Foo", "http://localhost:80/%s/pkg1/2.6/+d/index.html" % api.stagename)]


def test_search_root_pypi(mapp, testapp):
    from devpi_web.main import get_indexer
    with mapp.xom.keyfs.transaction():
        pypistage = mapp.xom.model.getstage('root/pypi')
        pypistage.name2serials['pkg1'] = {}
        cache = {
            "serial": 0,
            "entrylist": ['root/pypi/+f/52360ae08d733016c5603d54b06b5300/pkg1-2.6.zip'],
            "projectname": 'pkg1'}
        pypistage.keyfs.PYPILINKS(name='pkg1').set(cache)
        pypistage.name2serials['pkg2'] = {}
    indexer = get_indexer(mapp.xom.config)
    indexer.update_projects([
        dict(name=u'pkg1', user=u'root', index=u'pypi'),
        dict(name=u'pkg2', user=u'root', index=u'pypi')], clear=True)
    r = testapp.get('/+search?query=pkg')
    assert r.status_code == 200
    search_results = r.html.select('.searchresults > dl > dt')
    assert len(search_results) == 2
    links = search_results[0].findAll('a')
    assert sorted((l.text.strip(), l.attrs['href']) for l in links) == [
        ("pkg1", "http://localhost:80/root/pypi/pkg1")]
    links = search_results[1].findAll('a')
    assert sorted((l.text.strip(), l.attrs['href']) for l in links) == [
        ("pkg2", "http://localhost:80/root/pypi/pkg2")]


@pytest.mark.parametrize("pagecount, pagenum, expected", [
    (1, 1, [
        {'class': 'prev'}, {'class': 'current', 'title': 1}, {'class': 'next'}]),
    (2, 1, [
        {'class': 'prev'},
        {'class': 'current', 'title': 1},
        {'title': 2, 'url': u'search?page=2&query='},
        {'class': 'next', 'title': 'Next', 'url': 'search?page=2&query='}]),
    (2, 2, [
        {'class': 'prev', 'title': 'Prev', 'url': 'search?page=1&query='},
        {'title': 1, 'url': u'search?page=1&query='},
        {'class': 'current', 'title': 2},
        {'class': 'next'}]),
    (3, 1, [
        {'class': 'prev'},
        {'class': 'current', 'title': 1},
        {'title': 2, 'url': u'search?page=2&query='},
        {'title': 3, 'url': u'search?page=3&query='},
        {'class': 'next', 'title': 'Next', 'url': 'search?page=2&query='}]),
    (3, 2, [
        {'class': 'prev', 'title': 'Prev', 'url': 'search?page=1&query='},
        {'title': 1, 'url': u'search?page=1&query='},
        {'class': 'current', 'title': 2},
        {'title': 3, 'url': u'search?page=3&query='},
        {'class': 'next', 'title': 'Next', 'url': 'search?page=3&query='}]),
    (10, 2, [
        {'class': 'prev', 'title': 'Prev', 'url': 'search?page=1&query='},
        {'title': 1, 'url': u'search?page=1&query='},
        {'class': 'current', 'title': 2},
        {'title': 3, 'url': u'search?page=3&query='},
        {'title': 4, 'url': u'search?page=4&query='},
        {'title': 5, 'url': u'search?page=5&query='},
        {'title': u'\u2026'},
        {'title': 10, 'url': u'search?page=10&query='},
        {'class': 'next', 'title': 'Next', 'url': 'search?page=3&query='}])])
def test_search_batch_links(dummyrequest, pagecount, pagenum, expected):
    from devpi_web.views import SearchView
    view = SearchView(dummyrequest)
    items = [dict()]
    view.__dict__['search_result'] = dict(items=items, info=dict(
        pagecount=pagecount, pagenum=pagenum))
    dummyrequest.params['page'] = str(pagenum)
    dummyrequest.route_url = lambda r, **kw: "search?%s" % "&".join(
        "%s=%s" % x for x in sorted(kw['_query'].items()))
    assert view.batch_links == expected<|MERGE_RESOLUTION|>--- conflicted
+++ resolved
@@ -31,9 +31,6 @@
             batch_list(*input)
 
 
-<<<<<<< HEAD
-@pytest.mark.with_notifier
-=======
 @pytest.mark.parametrize("input, expected", [
     (0, (0, "bytes")),
     (1000, (1000, "bytes")),
@@ -49,59 +46,46 @@
     assert sizeof_fmt(input) == expected
 
 
+@pytest.mark.with_notifier
 def test_docs_raw_view(mapp, testapp):
     api = mapp.create_and_use()
     content = zip_dict({"index.html": "<html/>"})
     mapp.upload_doc("pkg1.zip", content, "pkg1", "2.6", code=400)
     mapp.register_metadata({"name": "pkg1", "version": "2.6"})
-    mapp.upload_doc("pkg1.zip", content, "pkg1", "2.6", code=200)
-    r = testapp.get(api.index + "/pkg1/2.6/+doc/")
-    assert r.status_code == 302
-    r = testapp.get(r.location)
-    assert r.status_code == 200
-    r = testapp.get("/blubber/blubb/pkg1/2.6/+doc/index.html")
-    assert r.status_code == 404
+    mapp.upload_doc("pkg1.zip", content, "pkg1", "2.6", code=200,
+                    waithooks=True)
+    r = testapp.xget(302, api.index + "/pkg1/2.6/+doc/")
+    testapp.xget(200, r.location)
+    r = testapp.xget(404, "/blubber/blubb/pkg1/2.6/+doc/index.html")
     content, = r.html.select('#content')
     assert content.text.strip() == 'The stage blubber/blubb could not be found.'
-    r = testapp.get(api.index + "/pkg1/2.7/+doc/index.html")
-    assert r.status_code == 404
+    r = testapp.xget(404, api.index + "/pkg1/2.7/+doc/index.html")
     content, = r.html.select('#content')
     assert content.text.strip() == 'No documentation available.'
-    r = testapp.get(api.index + "/pkg1/2.6/+doc/foo.html")
-    assert r.status_code == 404
+    r = testapp.xget(404, api.index + "/pkg1/2.6/+doc/foo.html")
     content, = r.html.select('#content')
     assert content.text.strip() == 'File foo.html not found in documentation.'
 
 
->>>>>>> 1c8201d6
+@pytest.mark.with_notifier
 def test_docs_view(mapp, testapp):
     api = mapp.create_and_use()
     content = zip_dict({"index.html": "<html/>"})
     mapp.upload_doc("pkg1.zip", content, "pkg1", "2.6", code=400)
     mapp.register_metadata({"name": "pkg1", "version": "2.6"})
-<<<<<<< HEAD
     mapp.upload_doc("pkg1.zip", content, "pkg1", "2.6", code=200,
                     waithooks=True)
-    r = testapp.get(api.index + "/pkg1/2.6/+d/index.html")
-=======
-    mapp.upload_doc("pkg1.zip", content, "pkg1", "2.6", code=200)
-    r = testapp.get(api.index + "/pkg1/2.6/+d/")
-    assert r.status_code == 302
-    r = testapp.get(r.location)
->>>>>>> 1c8201d6
-    assert r.status_code == 200
+    r = testapp.xget(302, api.index + "/pkg1/2.6/+d/")
+    r = testapp.xget(200, r.location)
     iframe, = r.html.findAll('iframe')
     assert iframe.attrs['src'] == api.index + "/pkg1/2.6/+doc/index.html"
-    r = testapp.get("/blubber/blubb/pkg1/2.6/+d/index.html")
-    assert r.status_code == 404
+    r = testapp.xget(404, "/blubber/blubb/pkg1/2.6/+d/index.html")
     content, = r.html.select('#content')
     assert content.text.strip() == 'The stage blubber/blubb could not be found.'
-    r = testapp.get(api.index + "/pkg1/2.7/+d/index.html")
-    assert r.status_code == 404
+    r = testapp.xget(404, api.index + "/pkg1/2.7/+d/index.html")
     content, = r.html.select('#content')
     assert content.text.strip() == 'No documentation available.'
-    r = testapp.get(api.index + "/pkg1/2.6/+d/foo.html")
-    assert r.status_code == 404
+    r = testapp.xget(404, api.index + "/pkg1/2.6/+d/foo.html")
     content, = r.html.select('#content')
     assert content.text.strip() == 'File foo.html not found in documentation.'
 
@@ -169,12 +153,11 @@
         ("simple", "http://localhost:80/root/pypi/+simple/")]
 
 
+@pytest.mark.with_notifier
 def test_index_view_project_files(mapp, testapp):
     api = mapp.create_and_use()
-    mapp.upload_file_pypi(
-        "pkg1-2.6.tar.gz", b"content", "pkg1", "2.6")
-    r = testapp.get(api.index, headers=dict(accept="text/html"))
-    assert r.status_code == 200
+    mapp.upload_file_pypi("pkg1-2.6.tar.gz", b"content", "pkg1", "2.6")
+    r = testapp.xget(200, api.index, headers=dict(accept="text/html"))
     links = r.html.select('#content a')
     assert [(l.text, l.attrs['href']) for l in links] == [
         ("simple index", "http://localhost:80/%s/+simple/" % api.stagename),
@@ -230,38 +213,23 @@
         ("2.6", "http://localhost:80/%s/pkg1/2.6" % api.stagename)]
 
 
-<<<<<<< HEAD
+def test_project_not_found(mapp, testapp):
+    api = mapp.create_and_use()
+    r = testapp.get("/blubber/blubb/pkg1", headers=dict(accept="text/html"))
+    assert r.status_code == 404
+    content, = r.html.select('#content')
+    assert content.text.strip() == 'The stage blubber/blubb could not be found.'
+    r = testapp.get(api.index + "/pkg1", headers=dict(accept="text/html"))
+    assert r.status_code == 404
+    content, = r.html.select('#content')
+    assert content.text.strip() == 'The project pkg1 does not exist.'
+
+
 def test_project_view_root_pypi(mapp, testapp, pypistage):
     pypistage.mock_simple("pkg1", text='''
             <a href="../../pkg/pkg1-2.7.zip" />
             <a href="../../pkg/pkg1-2.6.zip" />
         ''', pypiserial=10)
-=======
-def test_project_not_found(mapp, testapp):
-    api = mapp.create_and_use()
-    r = testapp.get("/blubber/blubb/pkg1", headers=dict(accept="text/html"))
-    assert r.status_code == 404
-    content, = r.html.select('#content')
-    assert content.text.strip() == 'The stage blubber/blubb could not be found.'
-    r = testapp.get(api.index + "/pkg1", headers=dict(accept="text/html"))
-    assert r.status_code == 404
-    content, = r.html.select('#content')
-    assert content.text.strip() == 'The project pkg1 does not exist.'
-
-
-def test_project_view_root_pypi(mapp, testapp):
-    with mapp.xom.keyfs.transaction():
-        pypistage = mapp.xom.model.getstage('root/pypi')
-        pypistage.name2serials['pkg1'] = {}
-        cache = {
-            "serial": 0,
-            "entrylist": [
-                'root/pypi/+f/9a0364b9e99bb480dd25e1f0284c8555/pkg1-2.7.zip',
-                'root/pypi/+f/52360ae08d733016c5603d54b06b5300/pkg1-2.6.zip'],
-            "projectname": 'pkg1'}
-        pypistage.keyfs.PYPILINKS(name='pkg1').set(cache)
-
->>>>>>> 1c8201d6
     r = testapp.get('/root/pypi/pkg1', headers=dict(accept="text/html"))
     assert r.status_code == 200
     links = r.html.select('#content a')
@@ -273,29 +241,17 @@
 @pytest.mark.with_notifier
 def test_version_view(mapp, testapp):
     api = mapp.create_and_use()
-<<<<<<< HEAD
-    mapp.register_metadata({
-        "name": "pkg1",
-        "version": "2.6",
-        "description": "foo"}, waithooks=True)
-=======
->>>>>>> 1c8201d6
     mapp.upload_file_pypi(
         "pkg1-2.6.tar.gz", b"content", "pkg1", "2.6")
     mapp.upload_file_pypi(
         "pkg1-2.6.zip", b"contentzip", "pkg1", "2.6")
     content = zip_dict({"index.html": "<html/>"})
-<<<<<<< HEAD
-    mapp.upload_doc("pkg1.zip", content, "pkg1", "2.6", code=200,
-                    waithooks=True)
-=======
-    mapp.upload_doc("pkg1.zip", content, "pkg1", "2.6", code=200)
+    mapp.upload_doc("pkg1.zip", content, "pkg1", "2.6", code=200, waithooks=1)
     mapp.register_metadata({
         "name": "pkg1",
         "version": "2.6",
         "author": "Foo Bear",
         "description": "foo"})
->>>>>>> 1c8201d6
     r = testapp.get(api.index + '/pkg1/2.6', headers=dict(accept="text/html"))
     assert r.status_code == 200
     assert r.html.find('title').text == "user1/dev/: pkg1-2.6 metadata and description"
@@ -341,36 +297,29 @@
     pypistage.mock_simple("pkg1", text='''
             <a href="../../pkg/pkg1-2.6.zip" />
         ''', pypiserial=10)
-    r = testapp.get('/root/pypi/pkg1/2.6', headers=dict(accept="text/html"))
-    assert r.status_code == 200
+    r = testapp.xget(200, '/root/pypi/pkg1/2.6',
+                     headers=dict(accept="text/html"))
     filesinfo = [tuple(t.text for t in x.findAll('td')) for x in r.html.select('.files tr')]
     assert filesinfo == [('pkg1-2.6.zip', 'Source', '', '', '')]
     links = r.html.select('#content a')
     assert [(l.text, l.attrs['href']) for l in links] == [
-        ("pkg1-2.6.zip", "http://localhost/root/pypi/+f/52360ae08d733016c5603d54b06b5300/pkg1-2.6.zip"),
+        ("pkg1-2.6.zip", "http://localhost/root/pypi/+e/https_pypi.python.org_pkg/pkg1-2.6.zip"),
         ("https://pypi.python.org/pypi/pkg1/2.6/", "https://pypi.python.org/pypi/pkg1/2.6/")]
 
 
-<<<<<<< HEAD
-@pytest.mark.with_notifier
-=======
-def test_version_view_root_pypi_external_files(mapp, testapp):
-    with mapp.xom.keyfs.transaction():
-        pypistage = mapp.xom.model.getstage('root/pypi')
-        pypistage.name2serials['pkg1'] = {}
-        cache = {
-            "serial": 0,
-            "entrylist": ['root/pypi/+e/http/example.com/releases/pkg1-2.7.zip'],
-            "projectname": 'pkg1'}
-        pypistage.keyfs.PYPILINKS(name='pkg1').set(cache)
+def test_version_view_root_pypi_external_files(mapp, testapp, pypistage):
+    pypistage.mock_simple(
+        "pkg1", '<a href="http://example.com/releases/pkg1-2.7.zip" /a>)')
     r = testapp.get('/root/pypi/pkg1/2.7', headers=dict(accept="text/html"))
     assert r.status_code == 200
-    filesinfo = [tuple(t.text for t in x.findAll('td')) for x in r.html.select('.files tr')]
+    filesinfo = [tuple(t.text for t in x.findAll('td'))
+                 for x in r.html.select('.files tr')]
     assert filesinfo == [('pkg1-2.7.zip', 'Source', '', '', '')]
-    links = r.html.select('#content a')
-    assert [(l.text, l.attrs['href']) for l in links] == [
-        ("pkg1-2.7.zip", "http://localhost/root/pypi/+e/http/example.com/releases/pkg1-2.7.zip"),
-        ("https://pypi.python.org/pypi/pkg1/2.7/", "https://pypi.python.org/pypi/pkg1/2.7/")]
+    link1, link2 = list(r.html.select("#content a"))
+    assert link1.text == "pkg1-2.7.zip"
+    assert link1.attrs["href"].endswith("pkg1-2.7.zip")
+    assert link2.text == "https://pypi.python.org/pypi/pkg1/2.7/"
+    assert link2.attrs["href"] == "https://pypi.python.org/pypi/pkg1/2.7/"
 
 
 def test_search_nothing(testapp):
@@ -389,7 +338,7 @@
     assert content.text.strip() == 'Your search blubber did not match anything.'
 
 
->>>>>>> 1c8201d6
+@pytest.mark.with_notifier
 def test_search_docs(mapp, testapp):
     api = mapp.create_and_use()
     mapp.register_metadata({
@@ -414,23 +363,15 @@
         ("Foo", "http://localhost:80/%s/pkg1/2.6/+d/index.html" % api.stagename)]
 
 
-def test_search_root_pypi(mapp, testapp):
+def test_search_root_pypi(mapp, testapp, pypistage):
     from devpi_web.main import get_indexer
-    with mapp.xom.keyfs.transaction():
-        pypistage = mapp.xom.model.getstage('root/pypi')
-        pypistage.name2serials['pkg1'] = {}
-        cache = {
-            "serial": 0,
-            "entrylist": ['root/pypi/+f/52360ae08d733016c5603d54b06b5300/pkg1-2.6.zip'],
-            "projectname": 'pkg1'}
-        pypistage.keyfs.PYPILINKS(name='pkg1').set(cache)
-        pypistage.name2serials['pkg2'] = {}
+    pypistage.mock_simple("pkg1", '<a href="/pkg1-2.6.zip" /a>')
+    pypistage.mock_simple("pkg2", '')
     indexer = get_indexer(mapp.xom.config)
     indexer.update_projects([
         dict(name=u'pkg1', user=u'root', index=u'pypi'),
         dict(name=u'pkg2', user=u'root', index=u'pypi')], clear=True)
-    r = testapp.get('/+search?query=pkg')
-    assert r.status_code == 200
+    r = testapp.xget(200, '/+search?query=pkg')
     search_results = r.html.select('.searchresults > dl > dt')
     assert len(search_results) == 2
     links = search_results[0].findAll('a')
