--- conflicted
+++ resolved
@@ -1,11 +1,7 @@
 import sys
 from requests import *  # noqa
-<<<<<<< HEAD
+from requests.adapters import HTTPAdapter
 from requests.exceptions import ConnectionError, RequestException, BaseHTTPError, SSLError
-=======
-from requests.adapters import HTTPAdapter
-from requests.exceptions import ConnectionError, RequestException, BaseHTTPError
->>>>>>> 4cb7a693
 
 class RetrySession(Session):
     def __init__(self, max_retries):
